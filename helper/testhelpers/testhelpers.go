package testhelpers

import (
	"context"
	"encoding/base64"
	"errors"
	"fmt"
	"math/rand"
	"net/url"
	"sync/atomic"
	"time"

	raftlib "github.com/hashicorp/raft"
	"github.com/hashicorp/vault/api"
	"github.com/hashicorp/vault/helper/namespace"
	"github.com/hashicorp/vault/helper/xor"
	"github.com/hashicorp/vault/physical/raft"
	"github.com/hashicorp/vault/vault"
	"github.com/mitchellh/go-testing-interface"
)

type GenerateRootKind int

const (
	GenerateRootRegular GenerateRootKind = iota
	GenerateRootDR
	GenerateRecovery
)

// Generates a root token on the target cluster.
func GenerateRoot(t testing.T, cluster *vault.TestCluster, kind GenerateRootKind) string {
	t.Helper()
	token, err := GenerateRootWithError(t, cluster, kind)
	if err != nil {
		t.Fatal(err)
	}
	return token
}

func GenerateRootWithError(t testing.T, cluster *vault.TestCluster, kind GenerateRootKind) (string, error) {
	t.Helper()
	// If recovery keys supported, use those to perform root token generation instead
	var keys [][]byte
	if cluster.Cores[0].SealAccess().RecoveryKeySupported() {
		keys = cluster.RecoveryKeys
	} else {
		keys = cluster.BarrierKeys
	}
	client := cluster.Cores[0].Client

	var err error
	var status *api.GenerateRootStatusResponse
	switch kind {
	case GenerateRootRegular:
		status, err = client.Sys().GenerateRootInit("", "")
	case GenerateRootDR:
		status, err = client.Sys().GenerateDROperationTokenInit("", "")
	case GenerateRecovery:
		status, err = client.Sys().GenerateRecoveryOperationTokenInit("", "")
	}
	if err != nil {
		return "", err
	}

	if status.Required > len(keys) {
		return "", fmt.Errorf("need more keys than have, need %d have %d", status.Required, len(keys))
	}

	otp := status.OTP

	for i, key := range keys {
		if i >= status.Required {
			break
		}

		strKey := base64.StdEncoding.EncodeToString(key)
		switch kind {
		case GenerateRootRegular:
			status, err = client.Sys().GenerateRootUpdate(strKey, status.Nonce)
		case GenerateRootDR:
			status, err = client.Sys().GenerateDROperationTokenUpdate(strKey, status.Nonce)
		case GenerateRecovery:
			status, err = client.Sys().GenerateRecoveryOperationTokenUpdate(strKey, status.Nonce)
		}
		if err != nil {
			return "", err
		}
	}
	if !status.Complete {
		return "", errors.New("generate root operation did not end successfully")
	}

	tokenBytes, err := base64.RawStdEncoding.DecodeString(status.EncodedToken)
	if err != nil {
		return "", err
	}
	tokenBytes, err = xor.XORBytes(tokenBytes, []byte(otp))
	if err != nil {
		return "", err
	}
	return string(tokenBytes), nil
}

// RandomWithPrefix is used to generate a unique name with a prefix, for
// randomizing names in acceptance tests
func RandomWithPrefix(name string) string {
	return fmt.Sprintf("%s-%d", name, rand.New(rand.NewSource(time.Now().UnixNano())).Int())
}

func EnsureCoresSealed(t testing.T, c *vault.TestCluster) {
	t.Helper()
	for _, core := range c.Cores {
		EnsureCoreSealed(t, core)
	}
}

func EnsureCoreSealed(t testing.T, core *vault.TestClusterCore) {
	t.Helper()
	core.Seal(t)
	timeout := time.Now().Add(60 * time.Second)
	for {
		if time.Now().After(timeout) {
			t.Fatal("timeout waiting for core to seal")
		}
		if core.Core.Sealed() {
			break
		}
		time.Sleep(250 * time.Millisecond)
	}
}

func EnsureCoresUnsealed(t testing.T, c *vault.TestCluster) {
	t.Helper()
	for i, core := range c.Cores {
		err := AttemptUnsealCore(c, core)
		if err != nil {
			t.Fatalf("failed to unseal core %d: %v", i, err)
		}
	}
}

func EnsureCoreUnsealed(t testing.T, c *vault.TestCluster, core *vault.TestClusterCore) {
	t.Helper()
	err := AttemptUnsealCore(c, core)
	if err != nil {
		t.Fatalf("failed to unseal core: %v", err)
	}
}

func AttemptUnsealCores(c *vault.TestCluster) error {
	for i, core := range c.Cores {
		err := AttemptUnsealCore(c, core)
		if err != nil {
			return fmt.Errorf("failed to unseal core %d: %v", i, err)
		}
	}
	return nil
}

func AttemptUnsealCore(c *vault.TestCluster, core *vault.TestClusterCore) error {
	if !core.Sealed() {
		return nil
	}

	core.SealAccess().ClearCaches(context.Background())
	if err := core.UnsealWithStoredKeys(context.Background()); err != nil {
		return err
	}

	client := core.Client
	client.Sys().ResetUnsealProcess()
	for j := 0; j < len(c.BarrierKeys); j++ {
		statusResp, err := client.Sys().Unseal(base64.StdEncoding.EncodeToString(c.BarrierKeys[j]))
		if err != nil {
			// Sometimes when we get here it's already unsealed on its own
			// and then this fails for DR secondaries so check again
			if core.Sealed() {
				return err
			} else {
				return nil
			}
		}
		if statusResp == nil {
			return fmt.Errorf("nil status response during unseal")
		}
		if !statusResp.Sealed {
			break
		}
	}
	if core.Sealed() {
		return fmt.Errorf("core is still sealed")
	}
	return nil
}

func EnsureStableActiveNode(t testing.T, cluster *vault.TestCluster) {
	deriveStableActiveCore(t, cluster)
}

func DeriveStableActiveCore(t testing.T, cluster *vault.TestCluster) *vault.TestClusterCore {
	return deriveStableActiveCore(t, cluster)
}

func deriveStableActiveCore(t testing.T, cluster *vault.TestCluster) *vault.TestClusterCore {
	activeCore := DeriveActiveCore(t, cluster)
	minDuration := time.NewTimer(3 * time.Second)

	for i := 0; i < 30; i++ {
		leaderResp, err := activeCore.Client.Sys().Leader()
		if err != nil {
			t.Fatal(err)
		}
		if !leaderResp.IsSelf {
			minDuration.Reset(3 * time.Second)
		}
		time.Sleep(200 * time.Millisecond)
	}

	select {
	case <-minDuration.C:
	default:
		if stopped := minDuration.Stop(); stopped {
			t.Fatal("unstable active node")
		}
		// Drain the value
		<-minDuration.C
	}

	return activeCore
}

func DeriveActiveCore(t testing.T, cluster *vault.TestCluster) *vault.TestClusterCore {
	for i := 0; i < 10; i++ {
		for _, core := range cluster.Cores {
			leaderResp, err := core.Client.Sys().Leader()
			if err != nil {
				t.Fatal(err)
			}
			if leaderResp.IsSelf {
				return core
			}
		}
		time.Sleep(1 * time.Second)
	}
	t.Fatal("could not derive the active core")
	return nil
}

func DeriveStandbyCores(t testing.T, cluster *vault.TestCluster) []*vault.TestClusterCore {
	cores := make([]*vault.TestClusterCore, 0, 2)
	for _, core := range cluster.Cores {
		leaderResp, err := core.Client.Sys().Leader()
		if err != nil {
			t.Fatal(err)
		}
		if !leaderResp.IsSelf {
			cores = append(cores, core)
		}
	}

	return cores
}

func WaitForNCoresUnsealed(t testing.T, cluster *vault.TestCluster, n int) {
	t.Helper()
	for i := 0; i < 30; i++ {
		unsealed := 0
		for _, core := range cluster.Cores {
			if !core.Core.Sealed() {
				unsealed++
			}
		}

		if unsealed >= n {
			return
		}
		time.Sleep(time.Second)
	}

	t.Fatalf("%d cores were not unsealed", n)
}

func WaitForNCoresSealed(t testing.T, cluster *vault.TestCluster, n int) {
	t.Helper()
	for i := 0; i < 60; i++ {
		sealed := 0
		for _, core := range cluster.Cores {
			if core.Core.Sealed() {
				sealed++
			}
		}

		if sealed >= n {
			return
		}
		time.Sleep(time.Second)
	}

	t.Fatalf("%d cores were not sealed", n)
}

func WaitForActiveNode(t testing.T, cluster *vault.TestCluster) *vault.TestClusterCore {
	t.Helper()
	for i := 0; i < 30; i++ {
		for _, core := range cluster.Cores {
			if standby, _ := core.Core.Standby(); !standby {
				return core
			}
		}

		time.Sleep(time.Second)
	}

	t.Fatalf("node did not become active")
	return nil
}

func WaitForStandbyNode(t testing.T, core *vault.TestClusterCore) {
	t.Helper()
	for i := 0; i < 30; i++ {
		if isLeader, _, clusterAddr, _ := core.Core.Leader(); isLeader != true && clusterAddr != "" {
			return
		}

		time.Sleep(time.Second)
	}

	t.Fatalf("node did not become standby")
}

func RekeyCluster(t testing.T, cluster *vault.TestCluster, recovery bool) [][]byte {
	t.Helper()
	cluster.Logger.Info("rekeying cluster", "recovery", recovery)
	client := cluster.Cores[0].Client

	initFunc := client.Sys().RekeyInit
	if recovery {
		initFunc = client.Sys().RekeyRecoveryKeyInit
	}
	init, err := initFunc(&api.RekeyInitRequest{
		SecretShares:    5,
		SecretThreshold: 3,
	})
	if err != nil {
		t.Fatal(err)
	}

	var statusResp *api.RekeyUpdateResponse
	var keys = cluster.BarrierKeys
	if cluster.Cores[0].Core.SealAccess().RecoveryKeySupported() {
		keys = cluster.RecoveryKeys
	}

	updateFunc := client.Sys().RekeyUpdate
	if recovery {
		updateFunc = client.Sys().RekeyRecoveryKeyUpdate
	}
	for j := 0; j < len(keys); j++ {
		statusResp, err = updateFunc(base64.StdEncoding.EncodeToString(keys[j]), init.Nonce)
		if err != nil {
			t.Fatal(err)
		}
		if statusResp == nil {
			t.Fatal("nil status response during unseal")
		}
		if statusResp.Complete {
			break
		}
	}
	cluster.Logger.Info("cluster rekeyed", "recovery", recovery)

	if cluster.Cores[0].Core.SealAccess().RecoveryKeySupported() && !recovery {
		return nil
	}
	if len(statusResp.KeysB64) != 5 {
		t.Fatal("wrong number of keys")
	}

	newKeys := make([][]byte, 5)
	for i, key := range statusResp.KeysB64 {
		newKeys[i], err = base64.StdEncoding.DecodeString(key)
		if err != nil {
			t.Fatal(err)
		}
	}
	return newKeys
}

// TestRaftServerAddressProvider is a ServerAddressProvider that uses the
// ClusterAddr() of each node to provide raft addresses.
//
// Note that TestRaftServerAddressProvider should only be used in cases where
// cores that are part of a raft configuration have already had
// startClusterListener() called (via either unsealing or raft joining).
type TestRaftServerAddressProvider struct {
	Cluster *vault.TestCluster
}

func (p *TestRaftServerAddressProvider) ServerAddr(id raftlib.ServerID) (raftlib.ServerAddress, error) {
	for _, core := range p.Cluster.Cores {
		if core.NodeID == string(id) {
			parsed, err := url.Parse(core.ClusterAddr())
			if err != nil {
				return "", err
			}

			return raftlib.ServerAddress(parsed.Host), nil
		}
	}

	return "", errors.New("could not find cluster addr")
}

func RaftClusterJoinNodes(t testing.T, cluster *vault.TestCluster) {

	addressProvider := &TestRaftServerAddressProvider{Cluster: cluster}

	atomic.StoreUint32(&vault.UpdateClusterAddrForTests, 1)

	leader := cluster.Cores[0]

	// Seal the leader so we can install an address provider
	{
		EnsureCoreSealed(t, leader)
		leader.UnderlyingRawStorage.(*raft.RaftBackend).SetServerAddressProvider(addressProvider)
		cluster.UnsealCore(t, leader)
		vault.TestWaitActive(t, leader.Core)
	}

	leaderInfos := []*raft.LeaderJoinInfo{
		&raft.LeaderJoinInfo{
			LeaderAPIAddr: leader.Client.Address(),
			TLSConfig:     leader.TLSConfig,
		},
	}

	// Join followers
	for i := 1; i < len(cluster.Cores); i++ {
		core := cluster.Cores[i]
		core.UnderlyingRawStorage.(*raft.RaftBackend).SetServerAddressProvider(addressProvider)
		_, err := core.JoinRaftCluster(namespace.RootContext(context.Background()), leaderInfos, false)
		if err != nil {
			t.Fatal(err)
		}

		cluster.UnsealCore(t, core)
<<<<<<< HEAD
	}

	WaitForNCoresUnsealed(t, cluster, len(cluster.Cores))
}

// JoinRaftFollowers unseals the leader, and then joins-and-unseals the
// followers one at a time.  We assume that the ServerAddressProvider has
// already been installed on all the nodes.
func JoinRaftFollowers(t testing.T, cluster *vault.TestCluster, useStoredKeys bool) {

	leader := cluster.Cores[0]

	cluster.UnsealCore(t, leader)
	vault.TestWaitActive(t, leader.Core)

	leaderInfos := []*raft.LeaderJoinInfo{
		&raft.LeaderJoinInfo{
			LeaderAPIAddr: leader.Client.Address(),
			TLSConfig:     leader.TLSConfig,
		},
	}

	// Join followers
	for i := 1; i < len(cluster.Cores); i++ {
		core := cluster.Cores[i]
		_, err := core.JoinRaftCluster(namespace.RootContext(context.Background()), leaderInfos, false)
		if err != nil {
			t.Fatal(err)
		}

		if useStoredKeys {
			// For autounseal, the raft backend is not initialized right away
			// after the join.  We need to wait briefly before we can unseal.
			awaitUnsealWithStoredKeys(t, core)
		} else {
			cluster.UnsealCore(t, core)
		}
=======
>>>>>>> cf8eaacd
	}

	WaitForNCoresUnsealed(t, cluster, len(cluster.Cores))
}

// HardcodedServerAddressProvider is a ServerAddressProvider that uses
// a hardcoded map of raft node addresses.
//
// It is useful in cases where the raft configuration is known ahead of time,
// but some of the cores have not yet had startClusterListener() called (via
// either unsealing or raft joining), and thus do not yet have a ClusterAddr()
// assigned.
type HardcodedServerAddressProvider struct {
	Entries map[raftlib.ServerID]raftlib.ServerAddress
}

func (p *HardcodedServerAddressProvider) ServerAddr(id raftlib.ServerID) (raftlib.ServerAddress, error) {
	if addr, ok := p.Entries[id]; ok {
		return addr, nil
	}
	return "", errors.New("could not find cluster addr")
}

// NewHardcodedServerAddressProvider is a convenience function that makes a
// ServerAddressProvider from a given cluster address base port.
func NewHardcodedServerAddressProvider(numCores, baseClusterPort int) raftlib.ServerAddressProvider {

	entries := make(map[raftlib.ServerID]raftlib.ServerAddress)

	for i := 0; i < numCores; i++ {
		id := fmt.Sprintf("core-%d", i)
		addr := fmt.Sprintf("127.0.0.1:%d", baseClusterPort+i)
		entries[raftlib.ServerID(id)] = raftlib.ServerAddress(addr)
	}

	return &HardcodedServerAddressProvider{
		entries,
	}
}

// VerifyRaftConfiguration checks that we have a valid raft configuration, i.e.
// the correct number of servers, having the correct NodeIDs, and exactly one
// leader.
func VerifyRaftConfiguration(core *vault.TestClusterCore, numCores int) error {

	backend := core.UnderlyingRawStorage.(*raft.RaftBackend)
	ctx := namespace.RootContext(context.Background())
	config, err := backend.GetConfiguration(ctx)
	if err != nil {
		return err
	}

	servers := config.Servers
	if len(servers) != numCores {
		return fmt.Errorf("Found %d servers, not %d", len(servers), numCores)
	}

	leaders := 0
	for i, s := range servers {
		if s.NodeID != fmt.Sprintf("core-%d", i) {
			return fmt.Errorf("Found unexpected node ID %q", s.NodeID)
		}
		if s.Leader {
			leaders++
		}
	}

	if leaders != 1 {
		return fmt.Errorf("Found %d leaders", leaders)
	}

	return nil
}

// AwaitLeader waits for one of the cluster's nodes to become leader.
func AwaitLeader(t testing.T, cluster *vault.TestCluster) (int, error) {

	timeout := time.Now().Add(30 * time.Second)
	for {
		if time.Now().After(timeout) {
			break
		}

		for i, core := range cluster.Cores {
			if core.Core.Sealed() {
				continue
			}

			isLeader, _, _, err := core.Leader()
			if err != nil {
				t.Fatal(err)
			}
			if isLeader {
				return i, nil
			}
		}

		time.Sleep(time.Second)
	}

	return 0, fmt.Errorf("timeout waiting leader")
}

func GenerateDebugLogs(t testing.T, client *api.Client) chan struct{} {
	t.Helper()

	stopCh := make(chan struct{})
	ticker := time.NewTicker(time.Second)
	var err error

	go func() {
		for {
			select {
			case <-stopCh:
				ticker.Stop()
				stopCh <- struct{}{}
				return
			case <-ticker.C:
				err = client.Sys().Mount("foo", &api.MountInput{
					Type: "kv",
					Options: map[string]string{
						"version": "1",
					},
				})
				if err != nil {
					t.Fatal(err)
				}

				err = client.Sys().Unmount("foo")
				if err != nil {
					t.Fatal(err)
				}
			}
		}
	}()

	return stopCh
}<|MERGE_RESOLUTION|>--- conflicted
+++ resolved
@@ -444,46 +444,6 @@
 		}
 
 		cluster.UnsealCore(t, core)
-<<<<<<< HEAD
-	}
-
-	WaitForNCoresUnsealed(t, cluster, len(cluster.Cores))
-}
-
-// JoinRaftFollowers unseals the leader, and then joins-and-unseals the
-// followers one at a time.  We assume that the ServerAddressProvider has
-// already been installed on all the nodes.
-func JoinRaftFollowers(t testing.T, cluster *vault.TestCluster, useStoredKeys bool) {
-
-	leader := cluster.Cores[0]
-
-	cluster.UnsealCore(t, leader)
-	vault.TestWaitActive(t, leader.Core)
-
-	leaderInfos := []*raft.LeaderJoinInfo{
-		&raft.LeaderJoinInfo{
-			LeaderAPIAddr: leader.Client.Address(),
-			TLSConfig:     leader.TLSConfig,
-		},
-	}
-
-	// Join followers
-	for i := 1; i < len(cluster.Cores); i++ {
-		core := cluster.Cores[i]
-		_, err := core.JoinRaftCluster(namespace.RootContext(context.Background()), leaderInfos, false)
-		if err != nil {
-			t.Fatal(err)
-		}
-
-		if useStoredKeys {
-			// For autounseal, the raft backend is not initialized right away
-			// after the join.  We need to wait briefly before we can unseal.
-			awaitUnsealWithStoredKeys(t, core)
-		} else {
-			cluster.UnsealCore(t, core)
-		}
-=======
->>>>>>> cf8eaacd
 	}
 
 	WaitForNCoresUnsealed(t, cluster, len(cluster.Cores))
