--- conflicted
+++ resolved
@@ -911,11 +911,7 @@
 				"in a Docker container, provide the IPC_LOCK cap to the container."))
 	}
 
-<<<<<<< HEAD
 	inmemMetrics, prometheusEnabled, err := configutil.SetupTelemetry(config.Telemetry, c.UI, "vault", "Vault", useragent.String())
-=======
-	metricsHelper, metricSink, err := c.setupTelemetry(config)
->>>>>>> edb372c2
 	if err != nil {
 		c.UI.Error(fmt.Sprintf("Error initializing telemetry: %s", err))
 		return 1
@@ -2275,168 +2271,6 @@
 	return url.String(), nil
 }
 
-<<<<<<< HEAD
-=======
-// setupTelemetry is used to setup the telemetry sub-systems and returns the in-memory sink to be used in http configuration
-func (c *ServerCommand) setupTelemetry(config *server.Config) (*metricsutil.MetricsHelper, *metricsutil.ClusterMetricSink, error) {
-	/* Setup telemetry
-	Aggregate on 10 second intervals for 1 minute. Expose the
-	metrics over stderr when there is a SIGUSR1 received.
-	*/
-	inm := metrics.NewInmemSink(10*time.Second, time.Minute)
-	metrics.DefaultInmemSignal(inm)
-
-	var telConfig *server.Telemetry
-	if config.Telemetry != nil {
-		telConfig = config.Telemetry
-	} else {
-		telConfig = &server.Telemetry{}
-	}
-
-	serviceName := "vault"
-	if telConfig.MetricsPrefix != "" {
-		serviceName = telConfig.MetricsPrefix
-	}
-
-	metricsConf := metrics.DefaultConfig(serviceName)
-	metricsConf.EnableHostname = !telConfig.DisableHostname
-	metricsConf.EnableHostnameLabel = telConfig.EnableHostnameLabel
-
-	// Configure the statsite sink
-	var fanout metrics.FanoutSink
-	var prometheusEnabled bool
-
-	// Configure the Prometheus sink
-	if telConfig.PrometheusRetentionTime != 0 {
-		prometheusEnabled = true
-		prometheusOpts := prometheus.PrometheusOpts{
-			Expiration: telConfig.PrometheusRetentionTime,
-		}
-
-		sink, err := prometheus.NewPrometheusSinkFrom(prometheusOpts)
-		if err != nil {
-			return nil, nil, err
-		}
-		fanout = append(fanout, sink)
-	}
-
-	metricHelper := metricsutil.NewMetricsHelper(inm, prometheusEnabled)
-
-	if telConfig.StatsiteAddr != "" {
-		sink, err := metrics.NewStatsiteSink(telConfig.StatsiteAddr)
-		if err != nil {
-			return nil, nil, err
-		}
-		fanout = append(fanout, sink)
-	}
-
-	// Configure the statsd sink
-	if telConfig.StatsdAddr != "" {
-		sink, err := metrics.NewStatsdSink(telConfig.StatsdAddr)
-		if err != nil {
-			return nil, nil, err
-		}
-		fanout = append(fanout, sink)
-	}
-
-	// Configure the Circonus sink
-	if telConfig.CirconusAPIToken != "" || telConfig.CirconusCheckSubmissionURL != "" {
-		cfg := &circonus.Config{}
-		cfg.Interval = telConfig.CirconusSubmissionInterval
-		cfg.CheckManager.API.TokenKey = telConfig.CirconusAPIToken
-		cfg.CheckManager.API.TokenApp = telConfig.CirconusAPIApp
-		cfg.CheckManager.API.URL = telConfig.CirconusAPIURL
-		cfg.CheckManager.Check.SubmissionURL = telConfig.CirconusCheckSubmissionURL
-		cfg.CheckManager.Check.ID = telConfig.CirconusCheckID
-		cfg.CheckManager.Check.ForceMetricActivation = telConfig.CirconusCheckForceMetricActivation
-		cfg.CheckManager.Check.InstanceID = telConfig.CirconusCheckInstanceID
-		cfg.CheckManager.Check.SearchTag = telConfig.CirconusCheckSearchTag
-		cfg.CheckManager.Check.DisplayName = telConfig.CirconusCheckDisplayName
-		cfg.CheckManager.Check.Tags = telConfig.CirconusCheckTags
-		cfg.CheckManager.Broker.ID = telConfig.CirconusBrokerID
-		cfg.CheckManager.Broker.SelectTag = telConfig.CirconusBrokerSelectTag
-
-		if cfg.CheckManager.API.TokenApp == "" {
-			cfg.CheckManager.API.TokenApp = "vault"
-		}
-
-		if cfg.CheckManager.Check.DisplayName == "" {
-			cfg.CheckManager.Check.DisplayName = "Vault"
-		}
-
-		if cfg.CheckManager.Check.SearchTag == "" {
-			cfg.CheckManager.Check.SearchTag = "service:vault"
-		}
-
-		sink, err := circonus.NewCirconusSink(cfg)
-		if err != nil {
-			return nil, nil, err
-		}
-		sink.Start()
-		fanout = append(fanout, sink)
-	}
-
-	if telConfig.DogStatsDAddr != "" {
-		var tags []string
-
-		if telConfig.DogStatsDTags != nil {
-			tags = telConfig.DogStatsDTags
-		}
-
-		sink, err := datadog.NewDogStatsdSink(telConfig.DogStatsDAddr, metricsConf.HostName)
-		if err != nil {
-			return nil, nil, errwrap.Wrapf("failed to start DogStatsD sink: {{err}}", err)
-		}
-		sink.SetTags(tags)
-		fanout = append(fanout, sink)
-	}
-
-	// Configure the stackdriver sink
-	if telConfig.StackdriverProjectID != "" {
-		client, err := monitoring.NewMetricClient(context.Background(), option.WithUserAgent(useragent.String()))
-		if err != nil {
-			return nil, nil, fmt.Errorf("Failed to create stackdriver client: %v", err)
-		}
-		sink := stackdriver.NewSink(client, &stackdriver.Config{
-			LabelExtractor: stackdrivervault.Extractor,
-			Bucketer:       stackdrivervault.Bucketer,
-			ProjectID:      telConfig.StackdriverProjectID,
-			Location:       telConfig.StackdriverLocation,
-			Namespace:      telConfig.StackdriverNamespace,
-			DebugLogs:      telConfig.StackdriverDebugLogs,
-		})
-		fanout = append(fanout, sink)
-	}
-
-	// Initialize the global sink
-	if len(fanout) > 1 {
-		// Hostname enabled will create poor quality metrics name for prometheus
-		if !telConfig.DisableHostname {
-			c.UI.Warn("telemetry.disable_hostname has been set to false. Recommended setting is true for Prometheus to avoid poorly named metrics.")
-		}
-	} else {
-		metricsConf.EnableHostname = false
-	}
-	fanout = append(fanout, inm)
-	_, err := metrics.NewGlobal(metricsConf, fanout)
-
-	if err != nil {
-		return nil, nil, err
-	}
-
-	// Intialize a wrapper around the global sink; this will be passed to Core
-	// and to any backend.
-	wrapper := &metricsutil.ClusterMetricSink{
-		ClusterName:         config.ClusterName,
-		MaxGaugeCardinality: 500,
-		GaugeInterval:       10 * time.Minute,
-		Sink:                fanout,
-	}
-
-	return metricHelper, wrapper, nil
-}
-
->>>>>>> edb372c2
 func (c *ServerCommand) Reload(lock *sync.RWMutex, reloadFuncs *map[string][]reloadutil.ReloadFunc, configPath []string) error {
 	lock.RLock()
 	defer lock.RUnlock()
