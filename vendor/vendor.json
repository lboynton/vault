--- conflicted
+++ resolved
@@ -1123,7 +1123,6 @@
 			"revisionTime": "2017-10-17T18:19:29Z"
 		},
 		{
-<<<<<<< HEAD
 			"checksumSHA1": "euodRTxiXS6udU7N9xRCQL6YDCg=",
 			"path": "github.com/hashicorp/nomad/api",
 			"revision": "ebc79fba332501f71f272ade9382d67a47c5b4e1",
@@ -1148,10 +1147,7 @@
 			"revisionTime": "2017-09-29T21:44:31Z"
 		},
 		{
-			"checksumSHA1": "/oss17GO4hXGM7QnUdI3VzcAHzA=",
-=======
 			"checksumSHA1": "mS15CkImPzXYsgNwl3Mt9Gh3Vb0=",
->>>>>>> 6b474fb1
 			"path": "github.com/hashicorp/serf/coordinate",
 			"revision": "c20a0b1b1ea9eb8168bcdec0116688fa9254e449",
 			"revisionTime": "2017-10-22T02:00:50Z"
