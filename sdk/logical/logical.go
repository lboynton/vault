--- conflicted
+++ resolved
@@ -160,14 +160,9 @@
 	// an ErrReadOnly return.
 	WriteForwardedStorage []string
 
-<<<<<<< HEAD
-	// RFC5785
-	WellKnown map[string]string
-=======
 	// Binary paths are those whose request bodies should not be assumed to
 	// be JSON encoded, and for which the backend will decode values for auditing
 	Binary []string
->>>>>>> fdfbc25c
 }
 
 type Auditor interface {
