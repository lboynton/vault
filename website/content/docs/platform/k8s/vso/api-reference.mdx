---
layout: docs
page_title: Vault Secrets Operator API Reference
description: >-
  The Vault Secrets Operator allows Pods to consume Vault secrets natively from Kubernetes Secrets.
---

<!--
  copied from docs/api/api-reference.md in the vault-secrets-operator repo.
<<<<<<< HEAD
  commit SHA=27cb53cd860b78aa0a33897ec66b1d175ccaf4f6
=======
  commit SHA=d314ea202def8bdfe1ef55209c864ab4bbe44c39
>>>>>>> a6060464
-->
# API Reference

## Packages
- [secrets.hashicorp.com/v1beta1](#secretshashicorpcomv1beta1)


## secrets.hashicorp.com/v1beta1

Package v1beta1 contains API Schema definitions for the secrets v1beta1 API group

### Resource Types
- [VaultAuth](#vaultauth)
- [VaultAuthList](#vaultauthlist)
- [VaultConnection](#vaultconnection)
- [VaultConnectionList](#vaultconnectionlist)
- [VaultDynamicSecret](#vaultdynamicsecret)
- [VaultDynamicSecretList](#vaultdynamicsecretlist)
- [VaultPKISecret](#vaultpkisecret)
- [VaultPKISecretList](#vaultpkisecretlist)
- [VaultStaticSecret](#vaultstaticsecret)
- [VaultStaticSecretList](#vaultstaticsecretlist)



#### Destination



Destination provides the configuration that will be applied to the destination Kubernetes Secret during a Vault Secret -> K8s Secret sync.

_Appears in:_
- [VaultDynamicSecretSpec](#vaultdynamicsecretspec)
- [VaultPKISecretSpec](#vaultpkisecretspec)
- [VaultStaticSecretSpec](#vaultstaticsecretspec)

| Field | Description |
| --- | --- |
| `name` _string_ | Name of the Secret |
| `create` _boolean_ | Create the destination Secret. If the Secret already exists this should be set to false. |
| `labels` _object (keys:string, values:string)_ | Labels to apply to the Secret. Requires Create to be set to true. |
| `annotations` _object (keys:string, values:string)_ | Annotations to apply to the Secret. Requires Create to be set to true. |
| `type` _[SecretType](https://kubernetes.io/docs/reference/generated/kubernetes-api/v1.24/#secrettype-v1-core)_ | Type of Kubernetes Secret. Requires Create to be set to true. Defaults to Opaque. |


#### RolloutRestartTarget



RolloutRestartTarget provides the configuration required to perform a rollout-restart of the supported resources upon Vault Secret rotation. The rollout-restart is triggered by patching the target resource's 'spec.template.metadata.annotations' to include 'vso.secrets.hashicorp.com/restartedAt' with a timestamp value of when the trigger was executed. E.g. vso.secrets.hashicorp.com/restartedAt: "2023-03-23T13:39:31Z"
 Supported resources: Deployment, DaemonSet, StatefulSet

_Appears in:_
- [VaultDynamicSecretSpec](#vaultdynamicsecretspec)
- [VaultPKISecretSpec](#vaultpkisecretspec)
- [VaultStaticSecretSpec](#vaultstaticsecretspec)

| Field | Description |
| --- | --- |
| `kind` _string_ |  |
| `name` _string_ |  |


#### StorageEncryption



StorageEncryption provides the necessary configuration need to encrypt the storage cache entries using Vault's Transit engine. It only supports Kubernetes Auth for now.

_Appears in:_
- [VaultAuthSpec](#vaultauthspec)

| Field | Description |
| --- | --- |
| `mount` _string_ | Mount path of the Transit engine in Vault. |
| `keyName` _string_ | KeyName to use for encrypt/decrypt operations via Vault Transit. |


#### VaultAuth



VaultAuth is the Schema for the vaultauths API

_Appears in:_
- [VaultAuthList](#vaultauthlist)

| Field | Description |
| --- | --- |
| `apiVersion` _string_ | `secrets.hashicorp.com/v1beta1`
| `kind` _string_ | `VaultAuth`
| `metadata` _[ObjectMeta](https://kubernetes.io/docs/reference/generated/kubernetes-api/v1.24/#objectmeta-v1-meta)_ | Refer to Kubernetes API documentation for fields of `metadata`. |
| `spec` _[VaultAuthSpec](#vaultauthspec)_ |  |


#### VaultAuthConfigAWS



VaultAuthConfigAWS provides VaultAuth configuration options needed for authenticating to Vault via an AWS AuthMethod. Will use creds from `SecretRef` or `IRSAServiceAccount` if provided, in that order. If neither are provided, the underlying node role or instance profile will be used to authenticate to Vault.

_Appears in:_
- [VaultAuthSpec](#vaultauthspec)

| Field | Description |
| --- | --- |
| `role` _string_ | Vault role to use for authenticating |
| `region` _string_ | AWS Region to use for signing the authentication request |
| `headerValue` _string_ | The Vault header value to include in the STS signing request |
| `sessionName` _string_ | The role session name to use when creating a webidentity provider |
| `stsEndpoint` _string_ | The STS endpoint to use; if not set will use the default |
| `iamEndpoint` _string_ | The IAM endpoint to use; if not set will use the default |
| `secretRef` _string_ | SecretRef is the name of a Kubernetes Secret which holds credentials for AWS. Expected keys include `access_key_id`, `secret_access_key`, `session_token` |
| `irsaServiceAccount` _string_ | IRSAServiceAccount name to use with IAM Roles for Service Accounts (IRSA), and should be annotated with "eks.amazonaws.com/role-arn". This ServiceAccount will be checked for other EKS annotations: eks.amazonaws.com/audience and eks.amazonaws.com/token-expiration |


#### VaultAuthConfigAppRole



VaultAuthConfigAppRole provides VaultAuth configuration options needed for authenticating to Vault via an AppRole AuthMethod.

_Appears in:_
- [VaultAuthSpec](#vaultauthspec)

| Field | Description |
| --- | --- |
| `roleId` _string_ | RoleID of the AppRole Role to use for authenticating to Vault. |
| `secretRef` _string_ | SecretRef is the name of a Kubernetes secret in the consumer's (VDS/VSS/PKI) namespace which provides the AppRole Role's SecretID. The secret must have a key named `id` which holds the AppRole Role's secretID. |


#### VaultAuthConfigJWT



VaultAuthConfigJWT provides VaultAuth configuration options needed for authenticating to Vault.

_Appears in:_
- [VaultAuthSpec](#vaultauthspec)

| Field | Description |
| --- | --- |
| `role` _string_ | Role to use for authenticating to Vault. |
| `secretRef` _string_ | SecretRef is the name of a Kubernetes secret in the consumer's (VDS/VSS/PKI) namespace which provides the JWT token to authenticate to Vault's JWT authentication backend. The secret must have a key named `jwt` which holds the JWT token. |
| `serviceAccount` _string_ | ServiceAccount to use when creating a ServiceAccount token to authenticate to Vault's JWT authentication backend. |
| `audiences` _string array_ | TokenAudiences to include in the ServiceAccount token. |
| `tokenExpirationSeconds` _integer_ | TokenExpirationSeconds to set the ServiceAccount token. |


#### VaultAuthConfigKubernetes



VaultAuthConfigKubernetes provides VaultAuth configuration options needed for authenticating to Vault.

_Appears in:_
- [VaultAuthSpec](#vaultauthspec)

| Field | Description |
| --- | --- |
| `role` _string_ | Role to use for authenticating to Vault. |
| `serviceAccount` _string_ | ServiceAccount to use when authenticating to Vault's kubernetes authentication backend. |
| `audiences` _string array_ | TokenAudiences to include in the ServiceAccount token. |
| `tokenExpirationSeconds` _integer_ | TokenExpirationSeconds to set the ServiceAccount token. |


#### VaultAuthList



VaultAuthList contains a list of VaultAuth



| Field | Description |
| --- | --- |
| `apiVersion` _string_ | `secrets.hashicorp.com/v1beta1`
| `kind` _string_ | `VaultAuthList`
| `metadata` _[ListMeta](https://kubernetes.io/docs/reference/generated/kubernetes-api/v1.24/#listmeta-v1-meta)_ | Refer to Kubernetes API documentation for fields of `metadata`. |
| `items` _[VaultAuth](#vaultauth) array_ |  |


#### VaultAuthSpec



VaultAuthSpec defines the desired state of VaultAuth

_Appears in:_
- [VaultAuth](#vaultauth)

| Field | Description |
| --- | --- |
| `vaultConnectionRef` _string_ | VaultConnectionRef of the corresponding VaultConnection CustomResource. If no value is specified the Operator will default to the `default` VaultConnection, configured in its own Kubernetes namespace. |
| `namespace` _string_ | Namespace to auth to in Vault |
| `method` _string_ | Method to use when authenticating to Vault. |
| `mount` _string_ | Mount to use when authenticating to auth method. |
| `params` _object (keys:string, values:string)_ | Params to use when authenticating to Vault |
| `headers` _object (keys:string, values:string)_ | Headers to be included in all Vault requests. |
| `kubernetes` _[VaultAuthConfigKubernetes](#vaultauthconfigkubernetes)_ | Kubernetes specific auth configuration, requires that the Method be set to `kubernetes`. |
| `appRole` _[VaultAuthConfigAppRole](#vaultauthconfigapprole)_ | AppRole specific auth configuration, requires that the Method be set to `appRole`. |
| `jwt` _[VaultAuthConfigJWT](#vaultauthconfigjwt)_ | JWT specific auth configuration, requires that the Method be set to `jwt`. |
| `aws` _[VaultAuthConfigAWS](#vaultauthconfigaws)_ | AWS specific auth configuration, requires that Method be set to `aws`. |
| `storageEncryption` _[StorageEncryption](#storageencryption)_ | StorageEncryption provides the necessary configuration to encrypt the client storage cache. This should only be configured when client cache persistence with encryption is enabled. This is done by passing setting the manager's commandline argument --client-cache-persistence-model=direct-encrypted. Typically there should only ever be one VaultAuth configured with StorageEncryption in the Cluster, and it should have the label: cacheStorageEncryption=true |




#### VaultConnection



VaultConnection is the Schema for the vaultconnections API

_Appears in:_
- [VaultConnectionList](#vaultconnectionlist)

| Field | Description |
| --- | --- |
| `apiVersion` _string_ | `secrets.hashicorp.com/v1beta1`
| `kind` _string_ | `VaultConnection`
| `metadata` _[ObjectMeta](https://kubernetes.io/docs/reference/generated/kubernetes-api/v1.24/#objectmeta-v1-meta)_ | Refer to Kubernetes API documentation for fields of `metadata`. |
| `spec` _[VaultConnectionSpec](#vaultconnectionspec)_ |  |


#### VaultConnectionList



VaultConnectionList contains a list of VaultConnection



| Field | Description |
| --- | --- |
| `apiVersion` _string_ | `secrets.hashicorp.com/v1beta1`
| `kind` _string_ | `VaultConnectionList`
| `metadata` _[ListMeta](https://kubernetes.io/docs/reference/generated/kubernetes-api/v1.24/#listmeta-v1-meta)_ | Refer to Kubernetes API documentation for fields of `metadata`. |
| `items` _[VaultConnection](#vaultconnection) array_ |  |


#### VaultConnectionSpec



VaultConnectionSpec defines the desired state of VaultConnection

_Appears in:_
- [VaultConnection](#vaultconnection)

| Field | Description |
| --- | --- |
| `address` _string_ | Address of the Vault server |
| `headers` _object (keys:string, values:string)_ | Headers to be included in all Vault requests. |
| `tlsServerName` _string_ | TLSServerName to use as the SNI host for TLS connections. |
| `caCertSecretRef` _string_ | CACertSecretRef is the name of a Kubernetes secret containing the trusted PEM encoded CA certificate chain as `ca.crt`. |
| `skipTLSVerify` _boolean_ | SkipTLSVerify for TLS connections. |




#### VaultDynamicSecret



VaultDynamicSecret is the Schema for the vaultdynamicsecrets API

_Appears in:_
- [VaultDynamicSecretList](#vaultdynamicsecretlist)

| Field | Description |
| --- | --- |
| `apiVersion` _string_ | `secrets.hashicorp.com/v1beta1`
| `kind` _string_ | `VaultDynamicSecret`
| `metadata` _[ObjectMeta](https://kubernetes.io/docs/reference/generated/kubernetes-api/v1.24/#objectmeta-v1-meta)_ | Refer to Kubernetes API documentation for fields of `metadata`. |
| `spec` _[VaultDynamicSecretSpec](#vaultdynamicsecretspec)_ |  |


#### VaultDynamicSecretList



VaultDynamicSecretList contains a list of VaultDynamicSecret



| Field | Description |
| --- | --- |
| `apiVersion` _string_ | `secrets.hashicorp.com/v1beta1`
| `kind` _string_ | `VaultDynamicSecretList`
| `metadata` _[ListMeta](https://kubernetes.io/docs/reference/generated/kubernetes-api/v1.24/#listmeta-v1-meta)_ | Refer to Kubernetes API documentation for fields of `metadata`. |
| `items` _[VaultDynamicSecret](#vaultdynamicsecret) array_ |  |


#### VaultDynamicSecretSpec



VaultDynamicSecretSpec defines the desired state of VaultDynamicSecret

_Appears in:_
- [VaultDynamicSecret](#vaultdynamicsecret)

| Field | Description |
| --- | --- |
| `vaultAuthRef` _string_ | VaultAuthRef to the VaultAuth resource If no value is specified the Operator will default to the `default` VaultAuth, configured in its own Kubernetes namespace. |
| `namespace` _string_ | Namespace where the secrets engine is mounted in Vault. |
| `mount` _string_ | Mount path of the secret's engine in Vault. |
| `requestHTTPMethod` _string_ | RequestHTTPMethod to use when syncing Secrets from Vault. Setting a value here is not typically required. If left unset the Operator will make requests using the GET method. In the case where Params are specified the Operator will use the PUT method. Please consult [secrets](/vault/docs/secrets) if you are uncertain about what method to use. Of note, the Vault client treats PUT and POST as being equivalent. The underlying Vault client implementation will always use the PUT method. |
| `path` _string_ | Path in Vault to get the credentials for, and is relative to Mount. Please consult [secrets](/vault/docs/secrets) if you are uncertain about what 'path' should be set to. |
| `params` _object (keys:string, values:string)_ | Params that can be passed when requesting credentials/secrets. When Params is set the configured RequestHTTPMethod will be ignored. See RequestHTTPMethod for more details. Please consult [secrets](/vault/docs/secrets) if you are uncertain about what 'params' should/can be set to. |
| `renewalPercent` _integer_ | RenewalPercent is the percent out of 100 of the lease duration when the lease is renewed. Defaults to 67 percent plus jitter. |
| `revoke` _boolean_ | Revoke the existing lease on VDS resource deletion. |
| `allowStaticCreds` _boolean_ | AllowStaticCreds should be set when syncing credentials that are periodically rotated by the Vault server, rather than created upon request. These secrets are sometimes referred to as "static roles", or "static credentials", with a request path that contains "static-creds". |
| `rolloutRestartTargets` _[RolloutRestartTarget](#rolloutrestarttarget) array_ | RolloutRestartTargets should be configured whenever the application(s) consuming the Vault secret does not support dynamically reloading a rotated secret. In that case one, or more RolloutRestartTarget(s) can be configured here. The Operator will trigger a "rollout-restart" for each target whenever the Vault secret changes between reconciliation events. See RolloutRestartTarget for more details. |
| `destination` _[Destination](#destination)_ | Destination provides configuration necessary for syncing the Vault secret to Kubernetes. |




#### VaultPKISecret



VaultPKISecret is the Schema for the vaultpkisecrets API

_Appears in:_
- [VaultPKISecretList](#vaultpkisecretlist)

| Field | Description |
| --- | --- |
| `apiVersion` _string_ | `secrets.hashicorp.com/v1beta1`
| `kind` _string_ | `VaultPKISecret`
| `metadata` _[ObjectMeta](https://kubernetes.io/docs/reference/generated/kubernetes-api/v1.24/#objectmeta-v1-meta)_ | Refer to Kubernetes API documentation for fields of `metadata`. |
| `spec` _[VaultPKISecretSpec](#vaultpkisecretspec)_ |  |


#### VaultPKISecretList



VaultPKISecretList contains a list of VaultPKISecret



| Field | Description |
| --- | --- |
| `apiVersion` _string_ | `secrets.hashicorp.com/v1beta1`
| `kind` _string_ | `VaultPKISecretList`
| `metadata` _[ListMeta](https://kubernetes.io/docs/reference/generated/kubernetes-api/v1.24/#listmeta-v1-meta)_ | Refer to Kubernetes API documentation for fields of `metadata`. |
| `items` _[VaultPKISecret](#vaultpkisecret) array_ |  |


#### VaultPKISecretSpec



VaultPKISecretSpec defines the desired state of VaultPKISecret

_Appears in:_
- [VaultPKISecret](#vaultpkisecret)

| Field | Description |
| --- | --- |
| `vaultAuthRef` _string_ | VaultAuthRef of the VaultAuth resource If no value is specified the Operator will default to the `default` VaultAuth, configured in its own Kubernetes namespace. |
| `namespace` _string_ | Namespace to get the secret from in Vault |
| `mount` _string_ | Mount for the secret in Vault |
| `role` _string_ | Role in Vault to use when issuing TLS certificates. |
| `revoke` _boolean_ | Revoke the certificate when the resource is deleted. |
| `clear` _boolean_ | Clear the Kubernetes secret when the resource is deleted. |
| `expiryOffset` _string_ | ExpiryOffset to use for computing when the certificate should be renewed. The rotation time will be difference between the expiration and the offset. Should be in duration notation e.g. 30s, 120s, etc. Set to empty string "" to prevent certificate rotation. |
| `issuerRef` _string_ | IssuerRef reference to an existing PKI issuer, either by Vault-generated identifier, the literal string default to refer to the currently configured default issuer, or the name assigned to an issuer. This parameter is part of the request URL. |
| `rolloutRestartTargets` _[RolloutRestartTarget](#rolloutrestarttarget) array_ | RolloutRestartTargets should be configured whenever the application(s) consuming the Vault secret does not support dynamically reloading a rotated secret. In that case one, or more RolloutRestartTarget(s) can be configured here. The Operator will trigger a "rollout-restart" for each target whenever the Vault secret changes between reconciliation events. See RolloutRestartTarget for more details. |
| `destination` _[Destination](#destination)_ | Destination provides configuration necessary for syncing the Vault secret to Kubernetes. If the type is set to "kubernetes.io/tls", the Vault response fields "certificate" and "private_key" will be copied to fields "tls.crt" and "tls.key", respectively, in the Kubernetes secret. |
| `commonName` _string_ | CommonName to include in the request. |
| `altNames` _string array_ | AltNames to include in the request May contain both DNS names and email addresses. |
| `ipSans` _string array_ | IPSans to include in the request. |
| `uriSans` _string array_ | The requested URI SANs. |
| `otherSans` _string array_ | Requested other SANs, in an array with the format oid;type:value for each entry. |
| `ttl` _string_ | TTL for the certificate; sets the expiration date. If not specified the Vault role's default, backend default, or system default TTL is used, in that order. Cannot be larger than the mount's max TTL. Note: this only has an effect when generating a CA cert or signing a CA cert, not when generating a CSR for an intermediate CA. Should be in duration notation e.g. 120s, 2h, etc. |
| `format` _string_ | Format for the certificate. Choices: "pem", "der", "pem_bundle". If "pem_bundle", any private key and issuing cert will be appended to the certificate pem. If "der", the value will be base64 encoded. Default: pem |
| `privateKeyFormat` _string_ | PrivateKeyFormat, generally the default will be controlled by the Format parameter as either base64-encoded DER or PEM-encoded DER. However, this can be set to "pkcs8" to have the returned private key contain base64-encoded pkcs8 or PEM-encoded pkcs8 instead. Default: der |
| `notAfter` _string_ | NotAfter field of the certificate with specified date value. The value format should be given in UTC format YYYY-MM-ddTHH:MM:SSZ |
| `excludeCNFromSans` _boolean_ | ExcludeCNFromSans from DNS or Email Subject Alternate Names. Default: false |




#### VaultSecretLease





_Appears in:_
- [VaultDynamicSecretStatus](#vaultdynamicsecretstatus)

| Field | Description |
| --- | --- |
| `id` _string_ | ID of the Vault secret. |
| `duration` _integer_ | LeaseDuration of the Vault secret. |
| `renewable` _boolean_ | Renewable Vault secret lease |
| `requestID` _string_ | RequestID of the Vault secret request. |


#### VaultStaticCredsMetaData





_Appears in:_
- [VaultDynamicSecretStatus](#vaultdynamicsecretstatus)

| Field | Description |
| --- | --- |
| `lastVaultRotation` _integer_ | LastVaultRotation represents the last time Vault rotated the password |
| `rotationPeriod` _integer_ | RotationPeriod is number in seconds between each rotation, effectively a "time to live". This value is compared to the LastVaultRotation to determine if a password needs to be rotated |
| `ttl` _integer_ | TTL is the seconds remaining before the next rotation. |


#### VaultStaticSecret



VaultStaticSecret is the Schema for the vaultstaticsecrets API

_Appears in:_
- [VaultStaticSecretList](#vaultstaticsecretlist)

| Field | Description |
| --- | --- |
| `apiVersion` _string_ | `secrets.hashicorp.com/v1beta1`
| `kind` _string_ | `VaultStaticSecret`
| `metadata` _[ObjectMeta](https://kubernetes.io/docs/reference/generated/kubernetes-api/v1.24/#objectmeta-v1-meta)_ | Refer to Kubernetes API documentation for fields of `metadata`. |
| `spec` _[VaultStaticSecretSpec](#vaultstaticsecretspec)_ |  |


#### VaultStaticSecretList



VaultStaticSecretList contains a list of VaultStaticSecret



| Field | Description |
| --- | --- |
| `apiVersion` _string_ | `secrets.hashicorp.com/v1beta1`
| `kind` _string_ | `VaultStaticSecretList`
| `metadata` _[ListMeta](https://kubernetes.io/docs/reference/generated/kubernetes-api/v1.24/#listmeta-v1-meta)_ | Refer to Kubernetes API documentation for fields of `metadata`. |
| `items` _[VaultStaticSecret](#vaultstaticsecret) array_ |  |


#### VaultStaticSecretSpec



VaultStaticSecretSpec defines the desired state of VaultStaticSecret

_Appears in:_
- [VaultStaticSecret](#vaultstaticsecret)

| Field | Description |
| --- | --- |
| `vaultAuthRef` _string_ | VaultAuthRef of the VaultAuth resource If no value is specified the Operator will default to the `default` VaultAuth, configured in its own Kubernetes namespace. |
| `namespace` _string_ | Namespace to get the secret from in Vault |
| `mount` _string_ | Mount for the secret in Vault |
<<<<<<< HEAD
| `path` _string_ | Path of the secret in Vault, corresponds to the `path` parameter for, [kv-v1](/vault/api-docs/secret/kv/kv-v1#read-secret [kv-v2](/vault/api-docs/secret/kv/kv-v2#read-secret-version) |
| `version` _integer_ | Version of the secret to fetch. Only valid for type kv-v2. Corresponds to version query parameter: [kv-v2](/vault/api-docs/secret/kv/kv-v2#version) |
=======
| `path` _string_ | Path of the secret in Vault, corresponds to the `path` parameter for, [kv-v1](/vault/api-docs/secret/kv/kv-v1#read-secret) [kv-v2](/vault/api-docs/secret/kv/kv-v2#read-secret-version) |
| `version` _integer_ | Version of the secret to fetch. Only valid for type kv-v2. Corresponds to version query parameter: [version](/vault/api-docs/secret/kv/kv-v2#version) |
>>>>>>> a6060464
| `type` _string_ | Type of the Vault static secret |
| `refreshAfter` _string_ | RefreshAfter a period of time, in duration notation |
| `hmacSecretData` _boolean_ | HMACSecretData determines whether the Operator computes the HMAC of the Secret's data. The MAC value will be stored in the resource's Status.SecretMac field, and will be used for drift detection and during incoming Vault secret comparison. Enabling this feature is recommended to ensure that Secret's data stays consistent with Vault. |
| `rolloutRestartTargets` _[RolloutRestartTarget](#rolloutrestarttarget) array_ | RolloutRestartTargets should be configured whenever the application(s) consuming the Vault secret does not support dynamically reloading a rotated secret. In that case one, or more RolloutRestartTarget(s) can be configured here. The Operator will trigger a "rollout-restart" for each target whenever the Vault secret changes between reconciliation events. All configured targets wil be ignored if HMACSecretData is set to false. See RolloutRestartTarget for more details. |
| `destination` _[Destination](#destination)_ | Destination provides configuration necessary for syncing the Vault secret to Kubernetes. |



<|MERGE_RESOLUTION|>--- conflicted
+++ resolved
@@ -7,11 +7,7 @@
 
 <!--
   copied from docs/api/api-reference.md in the vault-secrets-operator repo.
-<<<<<<< HEAD
-  commit SHA=27cb53cd860b78aa0a33897ec66b1d175ccaf4f6
-=======
   commit SHA=d314ea202def8bdfe1ef55209c864ab4bbe44c39
->>>>>>> a6060464
 -->
 # API Reference
 
@@ -480,13 +476,8 @@
 | `vaultAuthRef` _string_ | VaultAuthRef of the VaultAuth resource If no value is specified the Operator will default to the `default` VaultAuth, configured in its own Kubernetes namespace. |
 | `namespace` _string_ | Namespace to get the secret from in Vault |
 | `mount` _string_ | Mount for the secret in Vault |
-<<<<<<< HEAD
-| `path` _string_ | Path of the secret in Vault, corresponds to the `path` parameter for, [kv-v1](/vault/api-docs/secret/kv/kv-v1#read-secret [kv-v2](/vault/api-docs/secret/kv/kv-v2#read-secret-version) |
-| `version` _integer_ | Version of the secret to fetch. Only valid for type kv-v2. Corresponds to version query parameter: [kv-v2](/vault/api-docs/secret/kv/kv-v2#version) |
-=======
 | `path` _string_ | Path of the secret in Vault, corresponds to the `path` parameter for, [kv-v1](/vault/api-docs/secret/kv/kv-v1#read-secret) [kv-v2](/vault/api-docs/secret/kv/kv-v2#read-secret-version) |
 | `version` _integer_ | Version of the secret to fetch. Only valid for type kv-v2. Corresponds to version query parameter: [version](/vault/api-docs/secret/kv/kv-v2#version) |
->>>>>>> a6060464
 | `type` _string_ | Type of the Vault static secret |
 | `refreshAfter` _string_ | RefreshAfter a period of time, in duration notation |
 | `hmacSecretData` _boolean_ | HMACSecretData determines whether the Operator computes the HMAC of the Secret's data. The MAC value will be stored in the resource's Status.SecretMac field, and will be used for drift detection and during incoming Vault secret comparison. Enabling this feature is recommended to ensure that Secret's data stays consistent with Vault. |
