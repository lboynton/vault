--- conflicted
+++ resolved
@@ -100,15 +100,8 @@
 DR secondary and Performance secondary clusters have their own Autopilot configurations, managed
 independently of their primary.
 
-<<<<<<< HEAD
 The [Autopilot API](/api/system/storage/raftautopilot) uses DR operation tokens for
 authorization when executed against a DR secondary cluster.
-=======
-DR secondary clusters will also have their own Autopilot configuration (starting
-in Vault 1.8.0), managed independently of their primary. The [Autopilot
-API](/api-docs/system/storage/raftautopilot) uses DR operation tokens for
-authorization.
->>>>>>> e1b9e9b2
 
 ## Tutorial
 
