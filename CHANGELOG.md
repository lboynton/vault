## 0.6.1 (Unreleased)

DEPRECATIONS/BREAKING CHANGES:

 * Issued certificates from the `pki` backend against new roles created or
   modified after upgrading will contain a set of default key usages. 
 * In the Go API, the function signature for `Request.ToHTTP()` has changed.

FEATURES:

 * **Convergent Encryption in `Transit`**: The `transit` backend now supports a
   convergent encryption mode where the same plaintext will produce the same
   ciphertext. Although very useful in some situations, this has security
   implications, which are mostly mitigated by requiring the use of key
   derivation when convergent encryption is enabled. See [the `transit`
   documentation](https://www.vaultproject.io/docs/secrets/transit/index.html)
   for more details. [GH-1537]
 * **Key Usage Control in `PKI`**: Issued certificates from roles created or
   modified after upgrading contain a set of default key usages for increased
   compatibility with OpenVPN and some other software. This set can be changed
   when writing a role definition. Existing roles are unaffected. [GH-1552]
<<<<<<< HEAD
 * **MongoDB Secret Backend**: Generate dynamic unique MongoDB database credentials based
   on configured roles. Sponsored by [CommerceHub](http://www.commercehub.com/). [GH-1414]
=======
 * **Request Retrying in the CLI and Go API**: Requests that fail with a `5xx`
   error code will now retry after a backoff. The minimum and maximum backoff
   times, as well as the maximum total number of retries (including disabling
   this functionality) can be set with environment variables. See the
   [environment variable
   documentation](https://www.vaultproject.io/docs/commands/environment.html)
   for more details. [GH-1594]
>>>>>>> 24b89dd4

IMPROVEMENTS:
 * cli: Output formatting in the presence of warnings in the response object
   [GH-1533]
 * cli: `vault auth` command supports a `-path` option to take in the path at
   which the auth backend is enabled, thereby allowing authenticating against
   different paths using the command options [GH-1532]
 * cli: `vault auth -methods` will now display the config settings of the mount
   [GH-1531]
 * cli: `vault read/write/unwrap -field` now allows selecting token response
   fields [GH-1567]
 * cli: `vault write -field` now allows selecting wrapped response fields
   [GH-1567]
 * core: Response wrapping is now enabled for login endpoints [GH-1588]
 * credential/aws-ec2: Added a new constraint, 'bound_account_id' to the role
   [GH-1523]
 * physical/etcd: Support `ETCD_ADDR` env var for specifying addresses [GH-1576]
 * secret/aws: Listing of roles is supported now  [GH-1546]
 * secret/cassandra: Add `connect_timeout` value for Cassandra connection
   configuration [GH-1581]
 * secret/mssql,mysql,postgresql: Reading of connection settings is supported
   in all the sql backends [GH-1515]

BUG FIXES:

 * credential/aws-ec2: Added a nil check for stored whitelist identity object
   during renewal [GH-1542]
 * core: Fix regression causing status codes to be `400` in most non-5xx error
   cases [GH-1553]
 * secret/postgresql(,mysql,mssql): Fix incorrect use of database over
   transaction object which could lead to connection exhaustion [GH-1572]
 * physical/postgres: Remove use of prepared statements as this causes
   connection multiplexing software to break [GH-1548]

## 0.6.0 (June 14th, 2016)

SECURITY:

 * Although `sys/revoke-prefix` was intended to revoke prefixes of secrets (via
   lease IDs, which incorporate path information) and
   `auth/token/revoke-prefix` was intended to revoke prefixes of tokens (using
   the tokens' paths and, since 0.5.2, role information), in implementation
   they both behaved exactly the same way since a single component in Vault is
   responsible for managing lifetimes of both, and the type of the tracked
   lifetime was not being checked. The end result was that either endpoint
   could revoke both secret leases and tokens. We consider this a very minor
   security issue as there are a number of mitigating factors: both endpoints
   require `sudo` capability in addition to write capability, preventing
   blanket ACL path globs from providing access; both work by using the prefix
   to revoke as a part of the endpoint path, allowing them to be properly
   ACL'd; and both are intended for emergency scenarios and users should
   already not generally have access to either one. In order to prevent
   confusion, we have simply removed `auth/token/revoke-prefix` in 0.6, and
   `sys/revoke-prefix` will be meant for both leases and tokens instead.

DEPRECATIONS/BREAKING CHANGES:

 * `auth/token/revoke-prefix` has been removed. See the security notice for
   details. [GH-1280]
 * Vault will now automatically register itself as the `vault` service when
   using the `consul` backend and will perform its own health checks.  See
   the Consul backend documentation for information on how to disable
   auto-registration and service checks.
 * List operations that do not find any keys now return a `404` status code
   rather than an empty response object [GH-1365]
 * CA certificates issued from the `pki` backend no longer have associated
   leases, and any CA certs already issued will ignore revocation requests from
   the lease manager. This is to prevent CA certificates from being revoked
   when the token used to issue the certificate expires; it was not be obvious
   to users that they need to ensure that the token lifetime needed to be at
   least as long as a potentially very long-lived CA cert.

FEATURES:

 * **AWS EC2 Auth Backend**: Provides a secure introduction mechanism for AWS
   EC2 instances allowing automated retrieval of Vault tokens. Unlike most
   Vault authentication backends, this backend does not require first deploying
   or provisioning security-sensitive credentials (tokens, username/password,
   client certificates, etc). Instead, it treats AWS as a Trusted Third Party
   and uses the cryptographically signed dynamic metadata information that
   uniquely represents each EC2 instance. [Vault
   Enterprise](https://www.hashicorp.com/vault.html) customers have access to a
   turnkey client that speaks the backend API and makes access to a Vault token
   easy.
 * **Response Wrapping**: Nearly any response within Vault can now be wrapped
   inside a single-use, time-limited token's cubbyhole, taking the [Cubbyhole
   Authentication
   Principles](https://www.hashicorp.com/blog/vault-cubbyhole-principles.html)
   mechanism to its logical conclusion. Retrieving the original response is as
   simple as a single API command or the new `vault unwrap` command. This makes
   secret distribution easier and more secure, including secure introduction.
 * **Azure Physical Backend**: You can now use Azure blob object storage as
   your Vault physical data store [GH-1266]
 * **Swift Physical Backend**: You can now use Swift blob object storage as
   your Vault physical data store [GH-1425]
 * **Consul Backend Health Checks**: The Consul backend will automatically
   register a `vault` service and perform its own health checking. By default
   the active node can be found at `active.vault.service.consul` and all with
   standby nodes are `standby.vault.service.consul`. Sealed vaults are marked
   critical and are not listed by default in Consul's service discovery.  See
   the documentation for details. [GH-1349]
 * **Explicit Maximum Token TTLs**: You can now set explicit maximum TTLs on
   tokens that do not honor changes in the system- or mount-set values. This is
   useful, for instance, when the max TTL of the system or the `auth/token`
   mount must be set high to accommodate certain needs but you want more
   granular restrictions on tokens being issued directly from the Token
   authentication backend at `auth/token`. [GH-1399]
 * **Non-Renewable Tokens**: When creating tokens directly through the token
   authentication backend, you can now specify in both token store roles and
   the API whether or not a token should be renewable, defaulting to `true`.
 * **RabbitMQ Secret Backend**: Vault can now generate credentials for
   RabbitMQ. Vhosts and tags can be defined within roles. [GH-788]

IMPROVEMENTS:

 * audit: Add the DisplayName value to the copy of the Request object embedded
   in the associated Response, to match the original Request object [GH-1387]
 * audit: Enable auditing of the `seal` and `step-down` commands [GH-1435]
 * backends: Remove most `root`/`sudo` paths in favor of normal ACL mechanisms.
   A particular exception are any current MFA paths. A few paths in `token` and
   `sys` also require `root` or `sudo`. [GH-1478]
 * command/auth: Restore the previous authenticated token if the `auth` command
   fails to authenticate the provided token [GH-1233]
 * command/write: `-format` and `-field` can now be used with the `write`
   command [GH-1228]
 * core: Add `mlock` support for FreeBSD, OpenBSD, and Darwin [GH-1297]
 * core: Don't keep lease timers around when tokens are revoked [GH-1277]
 * core: If using the `disable_cache` option, caches for the policy store and
   the `transit` backend are now disabled as well [GH-1346]
 * credential/cert: Renewal requests are rejected if the set of policies has
   changed since the token was issued [GH-477]
 * credential/cert: Check CRLs for specific non-CA certs configured in the
   backend [GH-1404]
 * credential/ldap: If `groupdn` is not configured, skip searching LDAP and
   only return policies for local groups, plus a warning [GH-1283]
 * credential/ldap: `vault list` support for users and groups [GH-1270]
 * credential/ldap: Support for the `memberOf` attribute for group membership
   searching [GH-1245]
 * credential/userpass: Add list support for users [GH-911]
 * credential/userpass: Remove user configuration paths from requiring sudo, in
   favor of normal ACL mechanisms [GH-1312]
 * credential/token: Sanitize policies and add `default` policies in appropriate
   places [GH-1235]
 * credential/token: Setting the renewable status of a token is now possible
   via `vault token-create` and the API. The default is true, but tokens can be
   specified as non-renewable. [GH-1499]
 * secret/aws: Use chain credentials to allow environment/EC2 instance/shared
   providers [GH-307]
 * secret/aws: Support for STS AssumeRole functionality [GH-1318]
 * secret/consul: Reading consul access configuration supported. The response
   will contain non-sensitive information only [GH-1445]
 * secret/pki: Added `exclude_cn_from_sans` field to prevent adding the CN to
   DNS or Email Subject Alternate Names [GH-1220]
 * secret/pki: Added list support for certificates [GH-1466]
 * sys/capabilities: Enforce ACL checks for requests that query the capabilities
   of a token on a given path [GH-1221]
 * sys/health: Status information can now be retrieved with `HEAD` [GH-1509]

BUG FIXES:

 * command/read: Fix panic when using `-field` with a non-string value [GH-1308]
 * command/token-lookup: Fix TTL showing as 0 depending on how a token was
   created. This only affected the value shown at lookup, not the token
   behavior itself. [GH-1306]
 * command/various: Tell the JSON decoder to not convert all numbers to floats;
   fixes some various places where numbers were showing up in scientific
   notation
 * command/server: Prioritized `devRootTokenID` and `devListenAddress` flags
   over their respective env vars [GH-1480]
 * command/ssh: Provided option to disable host key checking. The automated
   variant of `vault ssh` command uses `sshpass` which was failing to handle
   host key checking presented by the `ssh` binary. [GH-1473]
 * core: Properly persist mount-tuned TTLs for auth backends [GH-1371]
 * core: Don't accidentally crosswire SIGINT to the reload handler [GH-1372]
 * credential/github: Make organization comparison case-insensitive during
   login [GH-1359]
 * credential/github: Fix panic when renewing a token created with some earlier
   versions of Vault [GH-1510]
 * credential/github: The token used to log in via `vault auth` can now be
   specified in the `VAULT_AUTH_GITHUB_TOKEN` environment variable [GH-1511]
 * credential/ldap: Fix problem where certain error conditions when configuring
   or opening LDAP connections would cause a panic instead of return a useful
   error message [GH-1262]
 * credential/token: Fall back to normal parent-token semantics if
   `allowed_policies` is empty for a role. Using `allowed_policies` of
   `default` resulted in the same behavior anyways. [GH-1276]
 * credential/token: Fix issues renewing tokens when using the "suffix"
   capability of token roles [GH-1331]
 * credential/token: Fix lookup via POST showing the request token instead of
   the desired token [GH-1354]
 * credential/various: Fix renewal conditions when `default` policy is not
   contained in the backend config [GH-1256]
 * physical/s3: Don't panic in certain error cases from bad S3 responses [GH-1353]
 * secret/consul: Use non-pooled Consul API client to avoid leaving files open
   [GH-1428]
 * secret/pki: Don't check whether a certificate is destined to be a CA
   certificate if sign-verbatim endpoint is used [GH-1250]

## 0.5.3 (May 27th, 2016)

SECURITY:

 * Consul ACL Token Revocation: An issue was reported to us indicating that
   generated Consul ACL tokens were not being properly revoked. Upon
   investigation, we found that this behavior was reproducible in a specific
   scenario: when a generated lease for a Consul ACL token had been renewed
   prior to revocation. In this case, the generated token was not being
   properly persisted internally through the renewal function, leading to an
   error during revocation due to the missing token. Unfortunately, this was
   coded as a user error rather than an internal error, and the revocation
   logic was expecting internal errors if revocation failed. As a result, the
   revocation logic believed the revocation to have succeeded when it in fact
   failed, causing the lease to be dropped while the token was still valid
   within Consul. In this release, the Consul backend properly persists the
   token through renewals, and the revocation logic has been changed to
   consider any error type to have been a failure to revoke, causing the lease
   to persist and attempt to be revoked later.

We have written an example shell script that searches through Consul's ACL
tokens and looks for those generated by Vault, which can be used as a template
for a revocation script as deemed necessary for any particular security
response. The script is available at
https://gist.github.com/jefferai/6233c2963f9407a858d84f9c27d725c0

Please note that any outstanding leases for Consul tokens produced prior to
0.5.3 that have been renewed will continue to exhibit this behavior. As a
result, we recommend either revoking all tokens produced by the backend and
issuing new ones, or if needed, a more advanced variant of the provided example
could use the timestamp embedded in each generated token's name to decide which
tokens are too old and should be deleted. This could then be run periodically
up until the maximum lease time for any outstanding pre-0.5.3 tokens has
expired.

This is a security-only release. There are no other code changes since 0.5.2.
The binaries have one additional change: they are built against Go 1.6.1 rather
than Go 1.6, as Go 1.6.1 contains two security fixes to the Go programming
language itself.

## 0.5.2 (March 16th, 2016)

FEATURES:

 * **MSSQL Backend**: Generate dynamic unique MSSQL database credentials based
   on configured roles [GH-998]
 * **Token Accessors**: Vault now provides an accessor with each issued token.
   This accessor is an identifier that can be used for a limited set of
   actions, notably for token revocation. This value can be logged in
   plaintext to audit logs, and in combination with the plaintext metadata
   logged to audit logs, provides a searchable and straightforward way to
   revoke particular users' or services' tokens in many cases. To enable
   plaintext audit logging of these accessors, set `hmac_accessor=false` when
   enabling an audit backend.
 * **Token Credential Backend Roles**: Roles can now be created in the `token`
   credential backend that allow modifying token behavior in ways that are not
   otherwise exposed or easily delegated. This allows creating tokens with a
   fixed set (or subset) of policies (rather than a subset of the calling
   token's), periodic tokens with a fixed TTL but no expiration, specified
   prefixes, and orphans.
 * **Listener Certificate Reloading**: Vault's configured listeners now reload
   their TLS certificate and private key when the Vault process receives a
   SIGHUP.

IMPROVEMENTS:

 * auth/token: Endpoints optionally accept tokens from the HTTP body rather
   than just from the URLs [GH-1211]
 * auth/token,sys/capabilities: Added new endpoints
   `auth/token/lookup-accessor`, `auth/token/revoke-accessor` and
   `sys/capabilities-accessor`, which enables performing the respective actions
   with just the accessor of the tokens, without having access to the actual
   token [GH-1188]
 * core: Ignore leading `/` in policy paths [GH-1170]
 * core: Ignore leading `/` in mount paths [GH-1172]
 * command/policy-write: Provided HCL is now validated for format violations
   and provides helpful information around where the violation occurred
   [GH-1200]
 * command/server: The initial root token ID when running in `-dev` mode can
   now be specified via `-dev-root-token-id` or the environment variable
   `VAULT_DEV_ROOT_TOKEN_ID` [GH-1162]
 * command/server: The listen address when running in `-dev` mode can now be
   specified via `-dev-listen-address` or the environment variable
   `VAULT_DEV_LISTEN_ADDRESS` [GH-1169]
 * command/server: The configured listeners now reload their TLS
   certificates/keys when Vault is SIGHUP'd [GH-1196]
 * command/step-down: New `vault step-down` command and API endpoint to force
   the targeted node to give up active status, but without sealing. The node
   will wait ten seconds before attempting to grab the lock again. [GH-1146]
 * command/token-renew: Allow no token to be passed in; use `renew-self` in
   this case. Change the behavior for any token being passed in to use `renew`.
   [GH-1150]
 * credential/app-id: Allow `app-id` parameter to be given in the login path;
   this causes the `app-id` to be part of the token path, making it easier to
   use with `revoke-prefix` [GH-424]
 * credential/cert: Non-CA certificates can be used for authentication. They
   must be matched exactly (issuer and serial number) for authentication, and
   the certificate must carry the client authentication or 'any' extended usage
   attributes. [GH-1153]
 * credential/cert: Subject and Authority key IDs are output in metadata; this
   allows more flexible searching/revocation in the audit logs [GH-1183]
 * credential/cert: Support listing configured certs [GH-1212]
 * credential/userpass: Add support for `create`/`update` capability
   distinction in user path, and add user-specific endpoints to allow changing
   the password and policies [GH-1216]
 * credential/token: Add roles [GH-1155]
 * secret/mssql: Add MSSQL backend [GH-998]
 * secret/pki: Add revocation time (zero or Unix epoch) to `pki/cert/SERIAL`
   endpoint [GH-1180]
 * secret/pki: Sanitize serial number in `pki/revoke` endpoint to allow some
   other formats [GH-1187]
 * secret/ssh: Added documentation for `ssh/config/zeroaddress` endpoint.
   [GH-1154]
 * sys: Added new endpoints `sys/capabilities` and `sys/capabilities-self` to
   fetch the capabilities of a token on a given path [GH-1171]
 * sys: Added `sys/revoke-force`, which enables a user to ignore backend errors
   when revoking a lease, necessary in some emergency/failure scenarios
   [GH-1168]
 * sys: The return codes from `sys/health` can now be user-specified via query
   parameters [GH-1199]

BUG FIXES:

 * logical/cassandra: Apply hyphen/underscore replacement to the entire
   generated username, not just the UUID, in order to handle token display name
   hyphens [GH-1140]
 * physical/etcd: Output actual error when cluster sync fails [GH-1141]
 * vault/expiration: Not letting the error responses from the backends to skip
   during renewals [GH-1176]

## 0.5.1 (February 25th, 2016)
 
DEPRECATIONS/BREAKING CHANGES:

 * RSA keys less than 2048 bits are no longer supported in the PKI backend.
   1024-bit keys are considered unsafe and are disallowed in the Internet PKI.
   The `pki` backend has enforced SHA256 hashes in signatures from the
   beginning, and software that can handle these hashes should be able to
   handle larger key sizes. [GH-1095]
 * The PKI backend now does not automatically delete expired certificates,
   including from the CRL. Doing so could lead to a situation where a time
   mismatch between the Vault server and clients could result in a certificate
   that would not be considered expired by a client being removed from the CRL.
   The new `pki/tidy` endpoint can be used to trigger expirations. [GH-1129]
 * The `cert` backend now performs a variant of channel binding at renewal time
   for increased security. In order to not overly burden clients, a notion of
   identity is used. This functionality can be disabled. See the 0.5.1 upgrade
   guide for more specific information [GH-1127]

FEATURES:

 * **Codebase Audit**: Vault's 0.5 codebase was audited by iSEC. (The terms of
   the audit contract do not allow us to make the results public.) [GH-220]

IMPROVEMENTS:

 * api: The `VAULT_TLS_SERVER_NAME` environment variable can be used to control
   the SNI header during TLS connections [GH-1131]
 * api/health: Add the server's time in UTC to health responses [GH-1117]
 * command/rekey and command/generate-root: These now return the status at
   attempt initialization time, rather than requiring a separate fetch for the
   nonce [GH-1054] 
 * credential/cert: Don't require root/sudo tokens for the `certs/` and `crls/`
   paths; use normal ACL behavior instead [GH-468]
 * credential/github: The validity of the token used for login will be checked
   at renewal time [GH-1047]
 * credential/github: The `config` endpoint no longer requires a root token;
   normal ACL path matching applies
 * deps: Use the standardized Go 1.6 vendoring system
 * secret/aws: Inform users of AWS-imposed policy restrictions around STS
   tokens if they attempt to use an invalid policy [GH-1113]
 * secret/mysql: The MySQL backend now allows disabling verification of the
   `connection_url` [GH-1096]
 * secret/pki: Submitted CSRs are now verified to have the correct key type and
   minimum number of bits according to the role. The exception is intermediate
   CA signing and the `sign-verbatim` path [GH-1104]
 * secret/pki: New `tidy` endpoint to allow expunging expired certificates.
   [GH-1129]
 * secret/postgresql: The PostgreSQL backend now allows disabling verification
   of the `connection_url` [GH-1096]
 * secret/ssh: When verifying an OTP, return 400 if it is not valid instead of
   204 [GH-1086]
 * credential/app-id: App ID backend will check the validity of app-id and user-id
   during renewal time [GH-1039]
 * credential/cert: TLS Certificates backend, during renewal, will now match the
   client identity with the client identity used during login [GH-1127]

BUG FIXES:

 * credential/ldap: Properly escape values being provided to search filters
   [GH-1100]
 * secret/aws: Capping on length of usernames for both IAM and STS types
   [GH-1102]
 * secret/pki: If a cert is not found during lookup of a serial number,
   respond with a 400 rather than a 500 [GH-1085]
 * secret/postgresql: Add extra revocation statements to better handle more
   permission scenarios [GH-1053]
 * secret/postgresql: Make connection_url work properly [GH-1112]

## 0.5.0 (February 10, 2016)

SECURITY:

 * Previous versions of Vault could allow a malicious user to hijack the rekey
   operation by canceling an operation in progress and starting a new one. The
   practical application of this is very small. If the user was an unseal key
   owner, they could attempt to do this in order to either receive unencrypted
   reseal keys or to replace the PGP keys used for encryption with ones under
   their control. However, since this would invalidate any rekey progress, they
   would need other unseal key holders to resubmit, which would be rather
   suspicious during this manual operation if they were not also the original
   initiator of the rekey attempt. If the user was not an unseal key holder,
   there is no benefit to be gained; the only outcome that could be attempted
   would be a denial of service against a legitimate rekey operation by sending
   cancel requests over and over. Thanks to Josh Snyder for the report!

DEPRECATIONS/BREAKING CHANGES:

 * `s3` physical backend: Environment variables are now preferred over
   configuration values. This makes it behave similar to the rest of Vault,
   which, in increasing order of preference, uses values from the configuration
   file, environment variables, and CLI flags. [GH-871]
 * `etcd` physical backend: `sync` functionality is now supported and turned on
   by default. This can be disabled. [GH-921]
 * `transit`: If a client attempts to encrypt a value with a key that does not
   yet exist, what happens now depends on the capabilities set in the client's
   ACL policies. If the client has `create` (or `create` and `update`)
   capability, the key will upsert as in the past. If the client has `update`
   capability, they will receive an error. [GH-1012]
 * `token-renew` CLI command: If the token given for renewal is the same as the
   client token, the `renew-self` endpoint will be used in the API. Given that
   the `default` policy (by default) allows all clients access to the
   `renew-self` endpoint, this makes it much more likely that the intended
   operation will be successful. [GH-894]
 * Token `lookup`: the `ttl` value in the response now reflects the actual
   remaining TTL rather than the original TTL specified when the token was
   created; this value is now located in `creation_ttl` [GH-986]
 * Vault no longer uses grace periods on leases or token TTLs. Uncertainty
   about the length grace period for any given backend could cause confusion
   and uncertainty. [GH-1002]
 * `rekey`: Rekey now requires a nonce to be supplied with key shares. This
   nonce is generated at the start of a rekey attempt and is unique for that
   attempt.
 * `status`: The exit code for the `status` CLI command is now `2` for an
   uninitialized Vault instead of `1`. `1` is returned for errors. This better
   matches the rest of the CLI.

FEATURES:

 * **Split Data/High Availability Physical Backends**: You can now configure
   two separate physical backends: one to be used for High Availability
   coordination and another to be used for encrypted data storage. See the
   [configuration
   documentation](https://vaultproject.io/docs/config/index.html) for details.
   [GH-395]
 * **Fine-Grained Access Control**: Policies can now use the `capabilities` set
   to specify fine-grained control over operations allowed on a path, including
   separation of `sudo` privileges from other privileges. These can be mixed
   and matched in any way desired. The `policy` value is kept for backwards
   compatibility. See the [updated policy
   documentation](https://vaultproject.io/docs/concepts/policies.html) for
   details. [GH-914]
 * **List Support**: Listing is now supported via the API and the new `vault
   list` command. This currently supports listing keys in the `generic` and
   `cubbyhole` backends and a few other places (noted in the IMPROVEMENTS
   section below). Different parts of the API and backends will need to
   implement list capabilities in ways that make sense to particular endpoints,
   so further support will appear over time. [GH-617]
 * **Root Token Generation via Unseal Keys**: You can now use the
   `generate-root` CLI command to generate new orphaned, non-expiring root
   tokens in case the original is lost or revoked (accidentally or
   purposefully). This requires a quorum of unseal key holders. The output
   value is protected via any PGP key of the initiator's choosing or a one-time
   pad known only to the initiator (a suitable pad can be generated via the
   `-genotp` flag to the command. [GH-915]
 * **Unseal Key Archiving**: You can now optionally have Vault store your
   unseal keys in your chosen physical store for disaster recovery purposes.
   This option is only available when the keys are encrypted with PGP. [GH-907]
 * **Keybase Support for PGP Encryption Keys**: You can now specify Keybase
   users when passing in PGP keys to the `init`, `rekey`, and `generate-root`
   CLI commands.  Public keys for these users will be fetched automatically.
   [GH-901]
 * **DynamoDB HA Physical Backend**: There is now a new, community-supported
   HA-enabled physical backend using Amazon DynamoDB. See the [configuration
   documentation](https://vaultproject.io/docs/config/index.html) for details.
   [GH-878]
 * **PostgreSQL Physical Backend**: There is now a new, community-supported
   physical backend using PostgreSQL. See the [configuration
   documentation](https://vaultproject.io/docs/config/index.html) for details.
   [GH-945]
 * **STS Support in AWS Secret Backend**: You can now use the AWS secret
   backend to fetch STS tokens rather than IAM users. [GH-927] 
 * **Speedups in the transit backend**: The `transit` backend has gained a
   cache, and now loads only the working set of keys (e.g. from the
   `min_decryption_version` to the current key version) into its working set.
   This provides large speedups and potential memory savings when the `rotate`
   feature of the backend is used heavily.

IMPROVEMENTS:

 * cli: Output secrets sorted by key name [GH-830]
 * cli: Support YAML as an output format [GH-832]
 * cli: Show an error if the output format is incorrect, rather than falling
   back to an empty table [GH-849]
 * cli: Allow setting the `advertise_addr` for HA via the
   `VAULT_ADVERTISE_ADDR` environment variable [GH-581]
 * cli/generate-root: Add generate-root and associated functionality [GH-915]
 * cli/init: Add `-check` flag that returns whether Vault is initialized
   [GH-949]
 * cli/server: Use internal functions for the token-helper rather than shelling
   out, which fixes some problems with using a static binary in Docker or paths
   with multiple spaces when launching in `-dev` mode [GH-850]
 * cli/token-lookup: Add token-lookup command [GH-892]
 * command/{init,rekey}: Allow ASCII-armored keychain files to be arguments for
   `-pgp-keys` [GH-940]
 * conf: Use normal bool values rather than empty/non-empty for the
   `tls_disable` option [GH-802]
 * credential/ldap: Add support for binding, both anonymously (to discover a
   user DN) and via a username and password [GH-975]
 * credential/token: Add `last_renewal_time` to token lookup calls [GH-896]
 * credential/token: Change `ttl` to reflect the current remaining TTL; the
   original value is in `creation_ttl` [GH-1007]
 * helper/certutil: Add ability to parse PKCS#8 bundles [GH-829]
 * logical/aws: You can now get STS tokens instead of IAM users [GH-927]
 * logical/cassandra: Add `protocol_version` parameter to set the CQL proto
   version [GH-1005]
 * logical/cubbyhole: Add cubbyhole access to default policy [GH-936]
 * logical/mysql: Add list support for roles path [GH-984]
 * logical/pki: Fix up key usages being specified for CAs [GH-989]
 * logical/pki: Add list support for roles path [GH-985]
 * logical/pki: Allow `pem_bundle` to be specified as the format, which
   provides a concatenated PEM bundle of returned values [GH-1008]
 * logical/pki: Add 30 seconds of slack to the validity start period to
   accommodate some clock skew in machines [GH-1036]
 * logical/postgres: Add `max_idle_connections` parameter [GH-950]
 * logical/postgres: Add list support for roles path
 * logical/ssh: Add list support for roles path [GH-983]
 * logical/transit: Keys are archived and only keys between the latest version
   and `min_decryption_version` are loaded into the working set. This can
   provide a very large speed increase when rotating keys very often. [GH-977]
 * logical/transit: Keys are now cached, which should provide a large speedup
   in most cases [GH-979]
 * physical/cache: Use 2Q cache instead of straight LRU [GH-908]
 * physical/etcd: Support basic auth [GH-859]
 * physical/etcd: Support sync functionality and enable by default [GH-921]

BUG FIXES:

 * api: Correct the HTTP verb used in the LookupSelf method [GH-887]
 * api: Fix the output of `Sys().MountConfig(...)` to return proper values
   [GH-1017]
 * command/read: Fix panic when an empty argument was given [GH-923]
 * command/ssh: Fix panic when username lookup fails [GH-886]
 * core: When running in standalone mode, don't advertise that we are active
   until post-unseal setup completes [GH-872]
 * core: Update go-cleanhttp dependency to ensure idle connections aren't
   leaked [GH-867]
 * core: Don't allow tokens to have duplicate policies [GH-897]
 * core: Fix regression in `sys/renew` that caused information stored in the
   Secret part of the response to be lost [GH-912]
 * physical: Use square brackets when setting an IPv6-based advertise address
   as the auto-detected advertise address [GH-883]
 * physical/s3: Use an initialized client when using IAM roles to fix a
   regression introduced against newer versions of the AWS Go SDK [GH-836]
 * secret/pki: Fix a condition where unmounting could fail if the CA
   certificate was not properly loaded [GH-946]
 * secret/ssh: Fix a problem where SSH connections were not always closed
   properly [GH-942]

MISC:

 * Clarified our stance on support for community-derived physical backends.
   See the [configuration
   documentation](https://vaultproject.io/docs/config/index.html) for details.
 * Add `vault-java` to libraries [GH-851]
 * Various minor documentation fixes and improvements [GH-839] [GH-854]
   [GH-861] [GH-876] [GH-899] [GH-900] [GH-904] [GH-923] [GH-924] [GH-958]
   [GH-959] [GH-981] [GH-990] [GH-1024] [GH-1025]

BUILD NOTE:

 * The HashiCorp-provided binary release of Vault 0.5.0 is built against a
   patched version of Go 1.5.3 containing two specific bug fixes affecting TLS
   certificate handling. These fixes are in the Go 1.6 tree and were
   cherry-picked on top of stock Go 1.5.3. If you want to examine the way in
   which the releases were built, please look at our [cross-compilation
   Dockerfile](https://github.com/hashicorp/vault/blob/v0.5.0/scripts/cross/Dockerfile-patched-1.5.3).

## 0.4.1 (January 13, 2016)

SECURITY:

  * Build against Go 1.5.3 to mitigate a security vulnerability introduced in
    Go 1.5. For more information, please see
    https://groups.google.com/forum/#!topic/golang-dev/MEATuOi_ei4

This is a security-only release; other than the version number and building
against Go 1.5.3, there are no changes from 0.4.0.

## 0.4.0 (December 10, 2015)

DEPRECATIONS/BREAKING CHANGES:

 * Policy Name Casing: Policy names are now normalized to lower-case on write,
   helping prevent accidental case mismatches. For backwards compatibility,
   policy names are not currently normalized when reading or deleting. [GH-676]
 * Default etcd port number: the default connection string for the `etcd`
   physical store uses port 2379 instead of port 4001, which is the port used
   by the supported version 2.x of etcd. [GH-753]
 * As noted below in the FEATURES section, if your Vault installation contains
   a policy called `default`, new tokens created will inherit this policy
   automatically.
 * In the PKI backend there have been a few minor breaking changes:
   * The token display name is no longer a valid option for providing a base
   domain for issuance. Since this name is prepended with the name of the
   authentication backend that issued it, it provided a faulty use-case at best
   and a confusing experience at worst. We hope to figure out a better
   per-token value in a future release.
   * The `allowed_base_domain` parameter has been changed to `allowed_domains`,
   which accepts a comma-separated list of domains. This allows issuing
   certificates with DNS subjects across multiple domains. If you had a
   configured `allowed_base_domain` parameter, it will be migrated
   automatically when the role is read (either via a normal read, or via
   issuing a certificate).

FEATURES:

 * **Significantly Enhanced PKI Backend**: The `pki` backend can now generate
   and sign root CA certificates and intermediate CA CSRs. It can also now sign
   submitted client CSRs, as well as a significant number of other
   enhancements. See the updated documentation for the full API. [GH-666]
 * **CRL Checking for Certificate Authentication**: The `cert` backend now
   supports pushing CRLs into the mount and using the contained serial numbers
   for revocation checking. See the documentation for the `cert` backend for
   more info. [GH-330]
 * **Default Policy**: Vault now ensures that a policy named `default` is added
   to every token. This policy cannot be deleted, but it can be modified
   (including to an empty policy). There are three endpoints allowed in the
   default `default` policy, related to token self-management: `lookup-self`,
   which allows a token to retrieve its own information, and `revoke-self` and
   `renew-self`, which are self-explanatory. If your existing Vault
   installation contains a policy called `default`, it will not be overridden,
   but it will be added to each new token created. You can override this
   behavior when using manual token creation (i.e. not via an authentication
   backend) by setting the "no_default_policy" flag to true. [GH-732]

IMPROVEMENTS:

 * api: API client now uses a 60 second timeout instead of indefinite [GH-681]
 * api: Implement LookupSelf, RenewSelf, and RevokeSelf functions for auth
   tokens [GH-739]
 * api: Standardize environment variable reading logic inside the API; the CLI
   now uses this but can still override via command-line parameters [GH-618]
 * audit: HMAC-SHA256'd client tokens are now stored with each request entry.
   Previously they were only displayed at creation time; this allows much
   better traceability of client actions. [GH-713]
 * audit: There is now a `sys/audit-hash` endpoint that can be used to generate
   an HMAC-SHA256'd value from provided data using the given audit backend's
   salt [GH-784]
 * core: The physical storage read cache can now be disabled via
   "disable_cache" [GH-674]
 * core: The unsealing process can now be reset midway through (this feature
   was documented before, but not enabled) [GH-695]
 * core: Tokens can now renew themselves [GH-455]
 * core: Base64-encoded PGP keys can be used with the CLI for `init` and
   `rekey` operations [GH-653]
 * core: Print version on startup [GH-765]
 * core: Access to `sys/policy` and `sys/mounts` now uses the normal ACL system
   instead of requiring a root token [GH-769]
 * credential/token: Display whether or not a token is an orphan in the output
   of a lookup call [GH-766]
 * logical: Allow `.` in path-based variables in many more locations [GH-244]
 * logical: Responses now contain a "warnings" key containing a list of
   warnings returned from the server. These are conditions that did not require
   failing an operation, but of which the client should be aware. [GH-676]
 * physical/(consul,etcd): Consul and etcd now use a connection pool to limit
   the number of outstanding operations, improving behavior when a lot of
   operations must happen at once [GH-677] [GH-780]
 * physical/consul: The `datacenter` parameter was removed; It could not be
   effective unless the Vault node (or the Consul node it was connecting to)
   was in the datacenter specified, in which case it wasn't needed [GH-816]
 * physical/etcd: Support TLS-encrypted connections and use a connection pool
   to limit the number of outstanding operations [GH-780]
 * physical/s3: The S3 endpoint can now be configured, allowing using
   S3-API-compatible storage solutions [GH-750]
 * physical/s3: The S3 bucket can now be configured with the `AWS_S3_BUCKET`
   environment variable [GH-758]
 * secret/consul: Management tokens can now be created [GH-714]

BUG FIXES:

 * api: API client now checks for a 301 response for redirects. Vault doesn't
   generate these, but in certain conditions Go's internal HTTP handler can
   generate them, leading to client errors.
 * cli: `token-create` now supports the `ttl` parameter in addition to the
   deprecated `lease` parameter. [GH-688]
 * core: Return data from `generic` backends on the last use of a limited-use
   token [GH-615]
 * core: Fix upgrade path for leases created in `generic` prior to 0.3 [GH-673]
 * core: Stale leader entries will now be reaped [GH-679]
 * core: Using `mount-tune` on the auth/token path did not take effect.
   [GH-688]
 * core: Fix a potential race condition when (un)sealing the vault with metrics
   enabled [GH-694]
 * core: Fix an error that could happen in some failure scenarios where Vault
   could fail to revert to a clean state [GH-733]
 * core: Ensure secondary indexes are removed when a lease is expired [GH-749]
 * core: Ensure rollback manager uses an up-to-date mounts table [GH-771]
 * everywhere: Don't use http.DefaultClient, as it shares state implicitly and
   is a source of hard-to-track-down bugs [GH-700]
 * credential/token: Allow creating orphan tokens via an API path [GH-748]
 * secret/generic: Validate given duration at write time, not just read time;
   if stored durations are not parseable, return a warning and the default
   duration rather than an error [GH-718]
 * secret/generic: Return 400 instead of 500 when `generic` backend is written
   to with no data fields [GH-825]
 * secret/postgresql: Revoke permissions before dropping a user or revocation
   may fail [GH-699]

MISC:

 * Various documentation fixes and improvements [GH-685] [GH-688] [GH-697]
   [GH-710] [GH-715] [GH-831]

## 0.3.1 (October 6, 2015)

SECURITY:

 * core: In certain failure scenarios, the full values of requests and
   responses would be logged [GH-665]

FEATURES:

 * **Settable Maximum Open Connections**: The `mysql` and `postgresql` backends
   now allow setting the number of maximum open connections to the database,
   which was previously capped to 2. [GH-661]
 * **Renewable Tokens for GitHub**: The `github` backend now supports
   specifying a TTL, enabling renewable tokens. [GH-664]

BUG FIXES:

 * dist: linux-amd64 distribution was dynamically linked [GH-656]
 * credential/github: Fix acceptance tests [GH-651]

MISC:

 * Various minor documentation fixes and improvements [GH-649] [GH-650]
   [GH-654] [GH-663]

## 0.3.0 (September 28, 2015)

DEPRECATIONS/BREAKING CHANGES:

Note: deprecations and breaking changes in upcoming releases are announced
ahead of time on the "vault-tool" mailing list.

 * **Cookie Authentication Removed**: As of 0.3 the only way to authenticate is
   via the X-Vault-Token header. Cookie authentication was hard to properly
   test, could result in browsers/tools/applications saving tokens in plaintext
   on disk, and other issues. [GH-564]
 * **Terminology/Field Names**: Vault is transitioning from overloading the
   term "lease" to mean both "a set of metadata" and "the amount of time the
   metadata is valid". The latter is now being referred to as TTL (or
   "lease_duration" for backwards-compatibility); some parts of Vault have
   already switched to using "ttl" and others will follow in upcoming releases.
   In particular, the "token", "generic", and "pki" backends accept both "ttl"
   and "lease" but in 0.4 only "ttl" will be accepted. [GH-528]
 * **Downgrade Not Supported**: Due to enhancements in the storage subsystem,
   values written by Vault 0.3+ will not be able to be read by prior versions
   of Vault. There are no expected upgrade issues, however, as with all
   critical infrastructure it is recommended to back up Vault's physical
   storage before upgrading.

FEATURES:

 * **SSH Backend**: Vault can now be used to delegate SSH access to machines,
   via a (recommended) One-Time Password approach or by issuing dynamic keys.
   [GH-385]
 * **Cubbyhole Backend**: This backend works similarly to the "generic" backend
   but provides a per-token workspace. This enables some additional
   authentication workflows (especially for containers) and can be useful to
   applications to e.g. store local credentials while being restarted or
   upgraded, rather than persisting to disk. [GH-612]
 * **Transit Backend Improvements**: The transit backend now allows key
   rotation and datakey generation. For rotation, data encrypted with previous
   versions of the keys can still be decrypted, down to a (configurable)
   minimum previous version; there is a rewrap function for manual upgrades of
   ciphertext to newer versions. Additionally, the backend now allows
   generating and returning high-entropy keys of a configurable bitsize
   suitable for AES and other functions; this is returned wrapped by a named
   key, or optionally both wrapped and plaintext for immediate use. [GH-626]
 * **Global and Per-Mount Default/Max TTL Support**: You can now set the
   default and maximum Time To Live for leases both globally and per-mount.
   Per-mount settings override global settings. Not all backends honor these
   settings yet, but the maximum is a hard limit enforced outside the backend.
   See the documentation for "/sys/mounts/" for details on configuring
   per-mount TTLs.  [GH-469]
 * **PGP Encryption for Unseal Keys**: When initializing or rotating Vault's
   master key, PGP/GPG public keys can now be provided. The output keys will be
   encrypted with the given keys, in order. [GH-570]
 * **Duo Multifactor Authentication Support**: Backends that support MFA can
   now use Duo as the mechanism. [GH-464]
 * **Performance Improvements**: Users of the "generic" backend will see a
   significant performance improvement as the backend no longer creates leases,
   although it does return TTLs (global/mount default, or set per-item) as
   before.  [GH-631]
 * **Codebase Audit**: Vault's codebase was audited by iSEC. (The terms of the
   audit contract do not allow us to make the results public.) [GH-220]

IMPROVEMENTS:

 * audit: Log entries now contain a time field [GH-495]
 * audit: Obfuscated audit entries now use hmac-sha256 instead of sha1 [GH-627]
 * backends: Add ability for a cleanup function to be called on backend unmount
   [GH-608]
 * config: Allow specifying minimum acceptable TLS version [GH-447]
 * core: If trying to mount in a location that is already mounted, be more
   helpful about the error [GH-510]
 * core: Be more explicit on failure if the issue is invalid JSON [GH-553]
 * core: Tokens can now revoke themselves [GH-620]
 * credential/app-id: Give a more specific error when sending a duplicate POST
   to sys/auth/app-id [GH-392]
 * credential/github: Support custom API endpoints (e.g. for Github Enterprise)
   [GH-572]
 * credential/ldap: Add per-user policies and option to login with
   userPrincipalName [GH-420]
 * credential/token: Allow root tokens to specify the ID of a token being
   created from CLI [GH-502]
 * credential/userpass: Enable renewals for login tokens [GH-623]
 * scripts: Use /usr/bin/env to find Bash instead of hardcoding [GH-446]
 * scripts: Use godep for build scripts to use same environment as tests
   [GH-404]
 * secret/mysql: Allow reading configuration data [GH-529]
 * secret/pki: Split "allow_any_name" logic to that and "enforce_hostnames", to
   allow for non-hostname values (e.g. for client certificates) [GH-555]
 * storage/consul: Allow specifying certificates used to talk to Consul
   [GH-384]
 * storage/mysql: Allow SSL encrypted connections [GH-439]
 * storage/s3: Allow using temporary security credentials [GH-433]
 * telemetry: Put telemetry object in configuration to allow more flexibility
   [GH-419]
 * testing: Disable mlock for testing of logical backends so as not to require
   root [GH-479]

BUG FIXES:

 * audit/file: Do not enable auditing if file permissions are invalid [GH-550]
 * backends: Allow hyphens in endpoint patterns (fixes AWS and others) [GH-559]
 * cli: Fixed missing setup of client TLS certificates if no custom CA was
   provided
 * cli/read: Do not include a carriage return when using raw field output
   [GH-624]
 * core: Bad input data could lead to a panic for that session, rather than
   returning an error [GH-503]
 * core: Allow SHA2-384/SHA2-512 hashed certificates [GH-448]
 * core: Do not return a Secret if there are no uses left on a token (since it
   will be unable to be used) [GH-615]
 * core: Code paths that called lookup-self would decrement num_uses and
   potentially immediately revoke a token [GH-552]
 * core: Some /sys/ paths would not properly redirect from a standby to the
   leader [GH-499] [GH-551]
 * credential/aws: Translate spaces in a token's display name to avoid making
   IAM unhappy [GH-567]
 * credential/github: Integration failed if more than ten organizations or
   teams [GH-489]
 * credential/token: Tokens with sudo access to "auth/token/create" can now use
   root-only options [GH-629]
 * secret/cassandra: Work around backwards-incompatible change made in
   Cassandra 2.2 preventing Vault from properly setting/revoking leases
   [GH-549]
 * secret/mysql: Use varbinary instead of varchar to avoid InnoDB/UTF-8 issues
   [GH-522]
 * secret/postgres: Explicitly set timezone in connections [GH-597]
 * storage/etcd: Renew semaphore periodically to prevent leadership flapping
   [GH-606]
 * storage/zk: Fix collisions in storage that could lead to data unavailability
   [GH-411]

MISC:

 * Various documentation fixes and improvements [GH-412] [GH-474] [GH-476]
   [GH-482] [GH-483] [GH-486] [GH-508] [GH-568] [GH-574] [GH-586] [GH-590]
   [GH-591] [GH-592] [GH-595] [GH-613] [GH-637]
 * Less "armon" in stack traces [GH-453]
 * Sourcegraph integration [GH-456]

## 0.2.0 (July 13, 2015)

FEATURES:

 * **Key Rotation Support**: The `rotate` command can be used to rotate the
   master encryption key used to write data to the storage (physical) backend.
   [GH-277]
 * **Rekey Support**: Rekey can be used to rotate the master key and change the
   configuration of the unseal keys (number of shares, threshold required).
   [GH-277]
 * **New secret backend: `pki`**: Enable Vault to be a certificate authority
   and generate signed TLS certificates. [GH-310]
 * **New secret backend: `cassandra`**: Generate dynamic credentials for
   Cassandra [GH-363]
 * **New storage backend: `etcd`**: store physical data in etcd [GH-259]
   [GH-297]
 * **New storage backend: `s3`**: store physical data in S3. Does not support
   HA. [GH-242]
 * **New storage backend: `MySQL`**: store physical data in MySQL. Does not
   support HA. [GH-324]
 * `transit` secret backend supports derived keys for per-transaction unique
   keys [GH-399]

IMPROVEMENTS:

 * cli/auth: Enable `cert` method [GH-380]
 * cli/auth: read input from stdin [GH-250]
 * cli/read: Ability to read a single field from a secret [GH-257]
 * cli/write: Adding a force flag when no input required
 * core: allow time duration format in place of seconds for some inputs
 * core: audit log provides more useful information [GH-360]
 * core: graceful shutdown for faster HA failover
 * core: **change policy format** to use explicit globbing [GH-400] Any
   existing policy in Vault is automatically upgraded to avoid issues.  All
   policy files must be updated for future writes. Adding the explicit glob
   character `*` to the path specification is all that is required.
 * core: policy merging to give deny highest precedence [GH-400]
 * credential/app-id: Protect against timing attack on app-id
 * credential/cert: Record the common name in the metadata [GH-342]
 * credential/ldap: Allow TLS verification to be disabled [GH-372]
 * credential/ldap: More flexible names allowed [GH-245] [GH-379] [GH-367]
 * credential/userpass: Protect against timing attack on password
 * credential/userpass: Use bcrypt for password matching
 * http: response codes improved to reflect error [GH-366]
 * http: the `sys/health` endpoint supports `?standbyok` to return 200 on
   standby [GH-389]
 * secret/app-id: Support deleting AppID and UserIDs [GH-200]
 * secret/consul: Fine grained lease control [GH-261]
 * secret/transit: Decouple raw key from key management endpoint [GH-355]
 * secret/transit: Upsert named key when encrypt is used [GH-355]
 * storage/zk: Support for HA configuration [GH-252]
 * storage/zk: Changing node representation. **Backwards incompatible**.
   [GH-416]

BUG FIXES:

 * audit/file: file removing TLS connection state
 * audit/syslog: fix removing TLS connection state
 * command/*: commands accepting `k=v` allow blank values
 * core: Allow building on FreeBSD [GH-365]
 * core: Fixed various panics when audit logging enabled
 * core: Lease renewal does not create redundant lease
 * core: fixed leases with negative duration [GH-354]
 * core: token renewal does not create child token
 * core: fixing panic when lease increment is null [GH-408]
 * credential/app-id: Salt the paths in storage backend to avoid information
   leak
 * credential/cert: Fixing client certificate not being requested
 * credential/cert: Fixing panic when no certificate match found [GH-361]
 * http: Accept PUT as POST for sys/auth
 * http: Accept PUT as POST for sys/mounts [GH-349]
 * http: Return 503 when sealed [GH-225]
 * secret/postgres: Username length is capped to exceeding limit
 * server: Do not panic if backend not configured [GH-222]
 * server: Explicitly check value of tls_diable [GH-201]
 * storage/zk: Fixed issues with version conflicts [GH-190]

MISC:

 * cli/path-help: renamed from `help` to avoid confusion

## 0.1.2 (May 11, 2015)

FEATURES:

  * **New physical backend: `zookeeper`**: store physical data in Zookeeper.
    HA not supported yet.
  * **New credential backend: `ldap`**: authenticate using LDAP credentials.

IMPROVEMENTS:

  * core: Auth backends can store internal data about auth creds
  * audit: display name for auth is shown in logs [GH-176]
  * command/*: `-insecure` has been renamed to `-tls-skip-verify` [GH-130]
  * command/*: `VAULT_TOKEN` overrides local stored auth [GH-162]
  * command/server: environment variables are copy-pastable
  * credential/app-id: hash of app and user ID are in metadata [GH-176]
  * http: HTTP API accepts `X-Vault-Token` as auth header [GH-124]
  * logical/*: Generate help output even if no synopsis specified

BUG FIXES:

  * core: login endpoints should never return secrets
  * core: Internal data should never be returned from core endpoints
  * core: defer barrier initialization to as late as possible to avoid error
    cases during init that corrupt data (no data loss)
  * core: guard against invalid init config earlier
  * audit/file: create file if it doesn't exist [GH-148]
  * command/*: ignore directories when traversing CA paths [GH-181]
  * credential/*: all policy mapping keys are case insensitive [GH-163]
  * physical/consul: Fixing path for locking so HA works in every case

## 0.1.1 (May 2, 2015)

SECURITY CHANGES:

  * physical/file: create the storge with 0600 permissions [GH-102]
  * token/disk: write the token to disk with 0600 perms

IMPROVEMENTS:

  * core: Very verbose error if mlock fails [GH-59]
  * command/*: On error with TLS oversized record, show more human-friendly
    error message. [GH-123]
  * command/read: `lease_renewable` is now outputted along with the secret to
    show whether it is renewable or not
  * command/server: Add configuration option to disable mlock
  * command/server: Disable mlock for dev mode so it works on more systems

BUG FIXES:

  * core: if token helper isn't absolute, prepend with path to Vault
    executable, not "vault" (which requires PATH) [GH-60]
  * core: Any "mapping" routes allow hyphens in keys [GH-119]
  * core: Validate `advertise_addr` is a valid URL with scheme [GH-106]
  * command/auth: Using an invalid token won't crash [GH-75]
  * credential/app-id: app and user IDs can have hyphens in keys [GH-119]
  * helper/password: import proper DLL for Windows to ask password [GH-83]

## 0.1.0 (April 28, 2015)

  * Initial release<|MERGE_RESOLUTION|>--- conflicted
+++ resolved
@@ -19,10 +19,6 @@
    modified after upgrading contain a set of default key usages for increased
    compatibility with OpenVPN and some other software. This set can be changed
    when writing a role definition. Existing roles are unaffected. [GH-1552]
-<<<<<<< HEAD
- * **MongoDB Secret Backend**: Generate dynamic unique MongoDB database credentials based
-   on configured roles. Sponsored by [CommerceHub](http://www.commercehub.com/). [GH-1414]
-=======
  * **Request Retrying in the CLI and Go API**: Requests that fail with a `5xx`
    error code will now retry after a backoff. The minimum and maximum backoff
    times, as well as the maximum total number of retries (including disabling
@@ -30,7 +26,8 @@
    [environment variable
    documentation](https://www.vaultproject.io/docs/commands/environment.html)
    for more details. [GH-1594]
->>>>>>> 24b89dd4
+* **MongoDB Secret Backend**: Generate dynamic unique MongoDB database credentials based
+   on configured roles. Sponsored by [CommerceHub](http://www.commercehub.com/). [GH-1414]
 
 IMPROVEMENTS:
  * cli: Output formatting in the presence of warnings in the response object
